--- conflicted
+++ resolved
@@ -13,10 +13,7 @@
 pub type MeasureOrNullList = String; // TODO?
 pub type BuildingLODType = String; // TODO?
 pub type DoubleList = String; // TODO?
-<<<<<<< HEAD
-=======
 pub type LODType = u64; // TODO?
->>>>>>> 18423e60
 
 impl CityGMLElement for String {
     const ELEMENT_TYPE: ElementType = ElementType::BasicType;
