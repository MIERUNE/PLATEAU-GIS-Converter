use crate::object::{self, Value};
use crate::parser::{ParseError, SubTreeReader};
use crate::{CityGMLElement, ElementType};
pub use chrono::NaiveDate;
use serde::{Deserialize, Serialize};
use std::io::BufRead;

// type aliases
pub type Date = chrono::NaiveDate;
pub type Length = Measure; // Length is almost same as Measure
pub type GYear = String; // TODO?
pub type GYearMonth = String; // TODO?
pub type MeasureOrNullList = String; // TODO?
pub type BuildingLODType = String; // TODO?
pub type DoubleList = String; // TODO?
<<<<<<< HEAD
=======
pub type LODType = u64; // TODO?
>>>>>>> 648f1124

impl CityGMLElement for String {
    const ELEMENT_TYPE: ElementType = ElementType::BasicType;

    #[inline]
    fn parse<R: BufRead>(&mut self, st: &mut SubTreeReader<R>) -> Result<(), ParseError> {
        self.push_str(st.parse_text()?);
        Ok(())
    }

    fn into_object(self) -> Option<Value> {
        Some(Value::String(self))
    }
}

#[derive(Debug, serde::Serialize, serde::Deserialize, Default, PartialEq, Eq)]
pub struct URI(String);

impl URI {
    pub fn new(s: &str) -> Self {
        Self(s.into())
    }
    pub fn value(&self) -> &String {
        &self.0
    }
}

impl CityGMLElement for URI {
    const ELEMENT_TYPE: ElementType = ElementType::BasicType;

    #[inline]
    fn parse<R: BufRead>(&mut self, st: &mut SubTreeReader<R>) -> Result<(), ParseError> {
        self.0.push_str(st.parse_text()?);
        Ok(())
    }

    fn into_object(self) -> Option<Value> {
        Some(Value::String(self.0))
    }
}

#[derive(Debug, Default, PartialEq, Eq, serde::Serialize, serde::Deserialize)]
pub struct Code {
    value: String,
    code: String,
    // pub code_space: Option<String>,
}

impl Code {
    pub fn new(value: String, code: String) -> Self {
        Self { value, code }
    }
    pub fn value(&self) -> &str {
        &self.value
    }
    pub fn code(&self) -> &str {
        &self.code
    }
}

impl CityGMLElement for Code {
    const ELEMENT_TYPE: ElementType = ElementType::BasicType;

    #[inline]
    fn parse<R: BufRead>(&mut self, st: &mut SubTreeReader<R>) -> Result<(), ParseError> {
        let code_space = st.find_codespace_attr();
        let code = st.parse_text()?.to_string();
        self.code = code.clone();

        if let Some(code_space) = code_space {
            if let Some(base_url) = st.context().source_url() {
                match st
                    .context()
                    .code_resolver()
                    .resolve(base_url, &code_space, &code)
                {
                    Ok(Some(v)) => {
                        self.value = v;
                        return Ok(());
                    }
                    Ok(None) => {}
                    Err(_) => {
                        return Err(ParseError::InvalidValue(format!(
                            "Failed to resolve code: {} {}",
                            code_space, code
                        )));
                    }
                }
            }
        }
        self.value = code;
        Ok(())
    }

    fn into_object(self) -> Option<Value> {
        Some(Value::Code(self))
    }
}

impl CityGMLElement for i64 {
    const ELEMENT_TYPE: ElementType = ElementType::BasicType;

    #[inline]
    fn parse<R: BufRead>(&mut self, st: &mut SubTreeReader<R>) -> Result<(), ParseError> {
        let text = st.parse_text()?;
        match text.parse() {
            Ok(v) => {
                *self = v;
                Ok(())
            }
            Err(_) => Err(ParseError::InvalidValue(format!(
                "Expected an integer, got {}",
                text
            ))),
        }
    }

    fn into_object(self) -> Option<Value> {
        Some(Value::Integer(self))
    }
}

impl CityGMLElement for u64 {
    const ELEMENT_TYPE: ElementType = ElementType::BasicType;

    #[inline]
    fn parse<R: BufRead>(&mut self, st: &mut SubTreeReader<R>) -> Result<(), ParseError> {
        let text = st.parse_text()?;
        match text.parse() {
            Ok(v) => {
                *self = v;
                Ok(())
            }
            Err(_) => Err(ParseError::InvalidValue(format!(
                "Expected an integer, got {}",
                text
            ))),
        }
    }

    fn into_object(self) -> Option<Value> {
        Some(Value::Integer(self as i64))
    }
}

impl CityGMLElement for f64 {
    const ELEMENT_TYPE: ElementType = ElementType::BasicType;

    #[inline]
    fn parse<R: BufRead>(&mut self, st: &mut SubTreeReader<R>) -> Result<(), ParseError> {
        let text = st.parse_text()?;
        match text.parse() {
            Ok(v) => {
                *self = v;
                Ok(())
            }
            Err(_) => Err(ParseError::InvalidValue(format!(
                "Expected a floating point number, got {}",
                text
            ))),
        }
    }

    fn into_object(self) -> Option<Value> {
        Some(Value::Double(self))
    }
}

impl CityGMLElement for bool {
    const ELEMENT_TYPE: ElementType = ElementType::BasicType;

    #[inline]
    fn parse<R: BufRead>(&mut self, st: &mut SubTreeReader<R>) -> Result<(), ParseError> {
        let text = st.parse_text()?.trim();
        match text {
            "1" | "true" | "True" | "TRUE" => {
                *self = true;
                Ok(())
            }
            "0" | "false" | "False" | "FALSE" => {
                *self = false;
                Ok(())
            }
            _ => Err(ParseError::InvalidValue(format!(
                "Expected a boolean value, got {}",
                text
            ))),
        }
    }

    fn into_object(self) -> Option<Value> {
        Some(Value::Boolean(self))
    }
}

#[derive(Debug, Default, PartialEq, serde::Serialize, serde::Deserialize)]
pub struct Measure {
    pub value: f64,
    // pub uom: Option<String>,
}

impl CityGMLElement for Measure {
    const ELEMENT_TYPE: ElementType = ElementType::BasicType;

    #[inline]
    fn parse<R: BufRead>(&mut self, st: &mut SubTreeReader<R>) -> Result<(), ParseError> {
        let text = st.parse_text()?;
        match text.parse() {
            Ok(v) => {
                self.value = v;
                Ok(())
            }
            Err(_) => Err(ParseError::InvalidValue(format!(
                "Expected a floating point number, got {}",
                text
            ))),
        }
    }

    fn into_object(self) -> Option<Value> {
        Some(Value::Measure(self))
    }
}

impl CityGMLElement for Date {
    const ELEMENT_TYPE: ElementType = ElementType::BasicType;

    #[inline]
    fn parse<R: BufRead>(&mut self, st: &mut SubTreeReader<R>) -> Result<(), ParseError> {
        let text = st.parse_text()?;
        match Date::parse_from_str(text, "%Y-%m-%d") {
            Ok(v) => {
                *self = v;
                Ok(())
            }
            Err(_) => Err(ParseError::InvalidValue(format!(
                "Expected a date in the format YYYY-MM-DD, got {}",
                text
            ))),
        }
    }

    fn into_object(self) -> Option<Value> {
        Some(Value::Date(self))
    }
}

#[derive(Debug, Default, Deserialize, Serialize, PartialEq)]
pub struct Point {
    // TODO
}

impl CityGMLElement for Point {
    const ELEMENT_TYPE: ElementType = ElementType::BasicType;

    #[inline]
    fn parse<R: BufRead>(&mut self, _st: &mut SubTreeReader<R>) -> Result<(), ParseError> {
        // TODO
        todo!();
    }

    fn into_object(self) -> Option<Value> {
        Some(Value::Point(self))
    }
}

impl<T: CityGMLElement + Default + std::fmt::Debug> CityGMLElement for Option<T> {
    const ELEMENT_TYPE: ElementType = ElementType::BasicType;

    #[inline]
    fn parse<R: BufRead>(&mut self, st: &mut SubTreeReader<R>) -> Result<(), ParseError> {
        if self.is_some() {
            return Err(ParseError::SchemaViolation(format!(
                "{} must not occur two or more times.",
                String::from_utf8_lossy(st.current_path()),
            )));
        }
        let mut v: T = Default::default();
        T::parse(&mut v, st)?;
        *self = Some(v);
        Ok(())
    }

    fn into_object(self) -> Option<Value> {
        match self {
            Some(v) => v.into_object(),
            None => None,
        }
    }
}

impl<T: CityGMLElement + Default> CityGMLElement for Vec<T> {
    const ELEMENT_TYPE: ElementType = ElementType::BasicType;

    #[inline]
    fn parse<R: BufRead>(&mut self, st: &mut SubTreeReader<R>) -> Result<(), ParseError> {
        let mut v: T = Default::default();
        <T as CityGMLElement>::parse(&mut v, st)?;
        self.push(v);
        Ok(())
    }

    fn into_object(self) -> Option<Value> {
        if self.is_empty() {
            None
        } else {
            Some(Value::Array(
                self.into_iter().filter_map(|v| v.into_object()).collect(),
            ))
        }
    }
<<<<<<< HEAD
}

#[derive(Debug, Default, Deserialize, Serialize)]
pub struct GenericAttribute {
    pub string_attrs: Vec<(String, String)>,
    pub int_attrs: Vec<(String, i64)>,
    pub double_attrs: Vec<(String, f64)>,
    pub measure_attrs: Vec<(String, Measure)>,
    pub code_attrs: Vec<(String, Code)>,
    pub date_attrs: Vec<(String, Date)>,
    pub uri_attrs: Vec<(String, URI)>,
    pub generic_attr_set: Vec<(String, GenericAttribute)>,
}

impl CityGMLElement for GenericAttribute {
    const ELEMENT_TYPE: ElementType = ElementType::DataType;

    fn parse<R: BufRead>(&mut self, st: &mut SubTreeReader<R>) -> Result<(), ParseError> {
        match st.current_path() {
            b"gen:stringAttribute" | b"gen:StringAttribute" => {
                self.string_attrs.push(parse_value(st)?)
            }
            b"gen:intAttribute" | b"gen:IntAttribute" => self.int_attrs.push(parse_value(st)?),
            b"gen:doubleAttribute" | b"gen:DoubleAttribute" => {
                self.double_attrs.push(parse_value(st)?)
            }
            b"gen:measureAttribute" | b"gen:MeasureAttribute" => {
                self.measure_attrs.push(parse_value(st)?)
            }
            b"gen:codeAttribute" | b"gen:CodeAttribute" => self.code_attrs.push(parse_value(st)?),
            b"gen:dateAttribute" | b"gen:DateAttribute" => self.date_attrs.push(parse_value(st)?),
            b"gen:uriAttribute" | b"gen:UriAttribute" => self.uri_attrs.push(parse_value(st)?),
            b"gen:genericAttributeSet" | b"gen:GenericAttributeSet" => {
                self.generic_attr_set.push(parse_generic_set(st)?)
            }
            _ => {
                return Err(ParseError::SchemaViolation(format!(
                    "generic attributes are expected but found {}",
                    String::from_utf8_lossy(st.current_path()),
                )))
            }
        }
        Ok(())
    }

    fn into_object(self) -> Option<Value> {
        let mut map = object::Map::new();
        map.extend(
            self.string_attrs
                .into_iter()
                .map(|(k, v)| (k, Value::String(v))),
        );
        map.extend(
            self.int_attrs
                .into_iter()
                .map(|(k, v)| (k, Value::Integer(v))),
        );
        map.extend(
            self.double_attrs
                .into_iter()
                .map(|(k, v)| (k, Value::Double(v))),
        );
        map.extend(
            self.measure_attrs
                .into_iter()
                .map(|(k, v)| (k, Value::Measure(v))),
        );
        map.extend(
            self.code_attrs
                .into_iter()
                .map(|(k, v)| (k, Value::Code(v))),
        );
        map.extend(
            self.date_attrs
                .into_iter()
                .map(|(k, v)| (k, Value::Date(v))),
        );
        map.extend(self.uri_attrs.into_iter().map(|(k, v)| (k, Value::URI(v))));
        map.extend(
            self.generic_attr_set
                .into_iter()
                .flat_map(|(k, v)| match v.into_object() {
                    Some(Value::Data(data)) => Some((k, Value::Data(data))),
                    _ => None,
                }),
        );
        Some(Value::Data(object::Data {
            typename: "gen:genericAttribute".to_string(),
            attributes: map,
        }))
    }
}

fn parse_value<T, R: BufRead>(st: &mut SubTreeReader<R>) -> Result<(String, T), ParseError>
where
    T: CityGMLElement + Default,
{
    let mut name = None;
    let mut value = None;
    st.parse_attributes(|k, v| {
        if k == b"@name" {
            name = Some(String::from_utf8_lossy(v).into());
        }
        Ok(())
    })?;
    st.parse_children(|st| {
        match st.current_path() {
            b"gen:name" => {
                name = Some(st.parse_text()?.to_string());
            }
            b"gen:value" => {
                let mut v: T = Default::default();
                v.parse(st)?;
                value = Some(v);
            }
            _ => {}
        }
        Ok(())
    })?;

    match (name, value) {
        (Some(name), Some(value)) => Ok((name, value)),
        _ => Err(ParseError::SchemaViolation(
            "generic attribute must have both name and value.".to_string(),
        )),
    }
}

fn parse_generic_set<R: BufRead>(
    st: &mut SubTreeReader<R>,
) -> Result<(String, GenericAttribute), ParseError> {
    let mut name = None;
    let mut value: Option<GenericAttribute> = None;
    st.parse_attributes(|k, v| {
        if k == b"@name" {
            name = Some(String::from_utf8_lossy(v).into());
        }
        Ok(())
    })?;
    st.parse_children(|st| {
        match st.current_path() {
            b"gen:name" => {
                name = Some(st.parse_text()?.to_string());
            }
            b"gen:codeSpace" => {
                // TODO
            }
            _ => {
                if value.is_none() {
                    value = Some(Default::default());
                }
                value.as_mut().unwrap().parse(st)?;
            }
        };
        Ok(())
    })?;

    match (name, value) {
        (Some(name), Some(value)) => Ok((name, value)),
        _ => Err(ParseError::SchemaViolation(
            "GenericAttributeSet must have a name and at least one value.".to_string(),
        )),
    }
=======
>>>>>>> 648f1124
}<|MERGE_RESOLUTION|>--- conflicted
+++ resolved
@@ -5,6 +5,7 @@
 use serde::{Deserialize, Serialize};
 use std::io::BufRead;
 
+// type aliases
 // type aliases
 pub type Date = chrono::NaiveDate;
 pub type Length = Measure; // Length is almost same as Measure
@@ -13,10 +14,7 @@
 pub type MeasureOrNullList = String; // TODO?
 pub type BuildingLODType = String; // TODO?
 pub type DoubleList = String; // TODO?
-<<<<<<< HEAD
-=======
 pub type LODType = u64; // TODO?
->>>>>>> 648f1124
 
 impl CityGMLElement for String {
     const ELEMENT_TYPE: ElementType = ElementType::BasicType;
@@ -328,7 +326,6 @@
             ))
         }
     }
-<<<<<<< HEAD
 }
 
 #[derive(Debug, Default, Deserialize, Serialize)]
@@ -492,6 +489,4 @@
             "GenericAttributeSet must have a name and at least one value.".to_string(),
         )),
     }
-=======
->>>>>>> 648f1124
 }