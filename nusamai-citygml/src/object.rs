--- conflicted
+++ resolved
@@ -5,13 +5,8 @@
 use crate::Measure;
 use chrono::NaiveDate;
 use serde::{Deserialize, Serialize};
-use std::iter;
 
-<<<<<<< HEAD
 pub type Map = indexmap::IndexMap<String, Value>;
-=======
-pub type Map = std::collections::HashMap<String, Value>;
->>>>>>> 648f1124
 
 #[derive(Debug, Deserialize, Serialize)]
 pub struct CityObject {
@@ -80,15 +75,18 @@
                     .iter()
                     .map(|(k, v)| (k.clone(), v.to_attribute_json()))
                     .chain(
-                        iter::once(("type".into(), feat.typename.clone().into()))
-                            .chain(iter::once(("id".into(), feat.id.clone().into()))),
+                        std::iter::once(("type".into(), feat.typename.clone().into()))
+                            .chain(std::iter::once(("id".into(), feat.id.clone().into()))),
                     ),
             ),
             Data(feat) => serde_json::Value::from_iter(
                 feat.attributes
                     .iter()
                     .map(|(k, v)| (k.clone(), v.to_attribute_json()))
-                    .chain(iter::once(("type".into(), feat.typename.clone().into()))),
+                    .chain(std::iter::once((
+                        "type".into(),
+                        feat.typename.clone().into(),
+                    ))),
             ),
         }
     }
