<<<<<<< HEAD
pub mod import;
pub mod export;
pub mod sequence;

pub use import::*;
pub use export::*;
pub use sequence::*;
=======
>>>>>>> bdb98d36
<|MERGE_RESOLUTION|>--- conflicted
+++ resolved
@@ -1,10 +1,7 @@
-<<<<<<< HEAD
 pub mod import;
 pub mod export;
 pub mod sequence;
 
 pub use import::*;
 pub use export::*;
-pub use sequence::*;
-=======
->>>>>>> bdb98d36
+pub use sequence::*;