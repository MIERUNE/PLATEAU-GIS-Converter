use crate::extensions;

use super::{
    Accessor, Animation, Asset, Buffer, BufferView, Camera, Image, Material, Mesh, Node, Sampler,
    Scene, Skin, Texture,
};
use byteorder::{LittleEndian, WriteBytesExt};
use serde::{Deserialize, Serialize};
use serde_json::Value;
//use base64::{prelude::*, alphabet::STANDARD};
use base64::{engine::general_purpose::STANDARD, Engine as _};

/// The root object for a glTF asset.
#[derive(Serialize, Deserialize, Debug, Default)]
#[serde(rename_all = "camelCase")]
#[serde(deny_unknown_fields)]
pub struct Gltf {
    /// Names of glTF extensions used in this asset.
    #[serde(default, skip_serializing_if = "Vec::is_empty")]
    pub extensions_used: Vec<String>,

    /// Names of glTF extensions required to properly load this asset.
    #[serde(default, skip_serializing_if = "Vec::is_empty")]
    pub extensions_required: Vec<String>,

    /// An array of accessors. An accessor is a typed view into a bufferView.
    #[serde(default, skip_serializing_if = "Vec::is_empty")]
    pub accessors: Vec<Accessor>,

    /// An array of keyframe animations.
    #[serde(default, skip_serializing_if = "Vec::is_empty")]
    pub animations: Vec<Animation>,

    /// Metadata about the glTF asset.
    pub asset: Asset,

    /// An array of bufferViews. A bufferView is a view into a buffer generally representing a subset of the buffer.
    #[serde(default, skip_serializing_if = "Vec::is_empty")]
    pub buffer_views: Vec<BufferView>,

    /// An array of buffers. A buffer points to binary geometry, animation, or skins.
    #[serde(default, skip_serializing_if = "Vec::is_empty")]
    pub buffers: Vec<Buffer>,

    /// An array of cameras. A camera defines a projection matrix.
    #[serde(default, skip_serializing_if = "Vec::is_empty")]
    pub cameras: Vec<Camera>,

    /// An array of images. An image defines data used to create a texture.
    #[serde(default, skip_serializing_if = "Vec::is_empty")]
    pub images: Vec<Image>,

    /// An array of materials. A material defines the appearance of a primitive.
    #[serde(default, skip_serializing_if = "Vec::is_empty")]
    pub materials: Vec<Material>,

    /// An array of meshes. A mesh is a set of primitives to be rendered.
    #[serde(default, skip_serializing_if = "Vec::is_empty")]
    pub meshes: Vec<Mesh>,

    /// An array of nodes.
    #[serde(default, skip_serializing_if = "Vec::is_empty")]
    pub nodes: Vec<Node>,

    /// An array of samplers. A sampler contains properties for texture filtering and wrapping modes.
    #[serde(default, skip_serializing_if = "Vec::is_empty")]
    pub samplers: Vec<Sampler>,

    /// The index of the default scene. This property MUST NOT be defined, when scenes is undefined.
    #[serde(skip_serializing_if = "Option::is_none")]
    #[serde(default)]
    pub scene: Option<u32>,

    /// An array of scenes.
    #[serde(default, skip_serializing_if = "Vec::is_empty")]
    pub scenes: Vec<Scene>,

    /// An array of skins. A skin is defined by joints and matrices.
    #[serde(default, skip_serializing_if = "Vec::is_empty")]
    pub skins: Vec<Skin>,

    /// An array of textures.
    #[serde(default, skip_serializing_if = "Vec::is_empty")]
    pub textures: Vec<Texture>,

    /// JSON object with extension-specific objects.
    #[serde(skip_serializing_if = "Option::is_none")]
    pub extensions: Option<extensions::gltf::Gltf>,

    /// Application-specific data.
    #[serde(skip_serializing_if = "Option::is_none")]
    pub extras: Option<Value>,
}

impl Gltf {
    fn new() -> Self {
        Default::default()
    }

    pub fn construct() -> Gltf{
        let mut gltf = Gltf::new();
        gltf.initialize();
        gltf
    }

    pub fn initialize(&mut self){
        self.asset.version = "2.0".to_string();
        self.asset.generator = Some("nusamai-gltf".to_string());
    }

    pub fn to_string(&self) -> Result<String, serde_json::Error> {
        serde_json::to_string(self)
    }
}

<<<<<<< HEAD
/// GltfSequence
/// glTF のバイナリシーケンスに格納される情報
/// 頂点座標、indices、UV 座標、イメージなどが格納されている。
/// 互換性のために Dxxxx も定義

#[derive(Debug, Clone)]
pub enum GltfSequence{
    D5120(Vec<i8>),
    D5121(Vec<u8>),
    D5122(Vec<i16>),
    D5123(Vec<u16>),
    Indices(Vec<u32>),
    Coords(Vec<f32>),
    Image(Vec<u8>),
}

/// value sequences accompanying glTF Json
/// Json に付随するシーケンス群。
pub struct GltfSeqList{
    seq_list:Vec<GltfSequence>
}
impl GltfSeqList{
    /// シーケンスをバイナリに変換
    fn make_bin_sequence(&self) -> Vec<u8>{
        let mut bin_buf: Vec<u8> = Vec::new();
        for item in self.seq_list.iter(){
            match item{
                GltfSequence::D5120(data) => {
                    // i8 と u8 はサイズが同じなので as で型変換して push
                    for v in data {
                        bin_buf.push(*v as u8)
                    }
                    // 4 byte 境界に合わせるために
                    while bin_buf.len() % 4 != 0{
                        bin_buf.push(0x0)
                    }
                }
                GltfSequence::D5121(data) => {
                    let mut copied = data.clone();
                    bin_buf.append(&mut copied);
                    // 4 byte 境界に合わせるために
                    while bin_buf.len() % 4 != 0{
                        bin_buf.push(0x0)
                    }
                }
                GltfSequence::D5122(data) => {
                    for v in data.iter(){
                        let _ = bin_buf.write_i16::<LittleEndian>(*v).unwrap();
                    }
                    // 4 byte 境界に合わせるために
                    while bin_buf.len() % 4 != 0{
                        bin_buf.push(0x0)
                    }
                }
                GltfSequence::D5123(data) => {
                    for v in data.iter(){
                        let _ = bin_buf.write_u16::<LittleEndian>(*v).unwrap();
                    }
                    // 4 byte 境界に合わせるために
                    while bin_buf.len() % 4 != 0{
                        bin_buf.push(0x0)
                    }
                }
                GltfSequence::Indices(indices) => {
                    for v in indices.iter(){
                        let _ = bin_buf.write_u32::<LittleEndian>(*v).unwrap();
                    }
                }
                GltfSequence::Coords(coords) => {
                    for v in coords.iter(){
                        let _ = bin_buf.write_f32::<LittleEndian>(*v).unwrap();
                    }
                }
                GltfSequence::Image(image) => {
                    let mut copied = image.clone();
                    bin_buf.append(&mut copied);
                    // 4 byte 境界に合わせるために
                    while bin_buf.len() % 4 != 0{
                        bin_buf.push(0x0)
                    }
                }
            }
        }
        bin_buf

    }
    /// シーケンスを Base64 文字列に変換
    fn make_base64_sequence(&self) -> String{
        let mut bin_seq = self.make_bin_sequence();

        STANDARD.encode(bin_seq)
    }

=======
#[cfg(test)]
mod tests {
    use super::*;

    #[test]
    fn gltf_default() {
        let gltf = Gltf::new();
        assert_eq!(gltf.asset.version, "2.0");
        assert_eq!(gltf.asset.generator, Some("nusamai-gltf".into()));
    }
>>>>>>> 4741c1f6
}<|MERGE_RESOLUTION|>--- conflicted
+++ resolved
@@ -10,6 +10,12 @@
 //use base64::{prelude::*, alphabet::STANDARD};
 use base64::{engine::general_purpose::STANDARD, Engine as _};
 
+enum GltfType{
+    Acompanying,
+    Embedded,
+    Binary,
+}
+
 /// The root object for a glTF asset.
 #[derive(Serialize, Deserialize, Debug, Default)]
 #[serde(rename_all = "camelCase")]
@@ -93,19 +99,8 @@
 }
 
 impl Gltf {
-    fn new() -> Self {
+    pub fn new() -> Self {
         Default::default()
-    }
-
-    pub fn construct() -> Gltf{
-        let mut gltf = Gltf::new();
-        gltf.initialize();
-        gltf
-    }
-
-    pub fn initialize(&mut self){
-        self.asset.version = "2.0".to_string();
-        self.asset.generator = Some("nusamai-gltf".to_string());
     }
 
     pub fn to_string(&self) -> Result<String, serde_json::Error> {
@@ -113,7 +108,6 @@
     }
 }
 
-<<<<<<< HEAD
 /// GltfSequence
 /// glTF のバイナリシーケンスに格納される情報
 /// 頂点座標、indices、UV 座標、イメージなどが格納されている。
@@ -128,17 +122,35 @@
     Indices(Vec<u32>),
     Coords(Vec<f32>),
     Image(Vec<u8>),
+    Bin(Vec<u8>),
 }
 
 /// value sequences accompanying glTF Json
 /// Json に付随するシーケンス群。
+
+#[derive(Debug, Clone)]
 pub struct GltfSeqList{
     seq_list:Vec<GltfSequence>
 }
 impl GltfSeqList{
+    pub fn new() -> Self{
+        Self{
+            ..Default::default()
+        }
+    }
+    /// push sequence to sequence list
+    pub fn push(&mut self, sequence: GltfSequence){
+        self.seq_list.push(sequence);
+    }
     /// シーケンスをバイナリに変換
-    fn make_bin_sequence(&self) -> Vec<u8>{
+    /// returns (binary_sequence, offset_list, size_list)
+    pub fn make_bin_sequence(&self) -> (Vec<u8>, Vec<usize>, Vec<usize>){
+        let mut offset: usize = 0;
+        let mut size: usize = 0;
+        let mut offsets: Vec<usize> = Vec::new();
+        let mut sizes: Vec<usize> = Vec::new();
         let mut bin_buf: Vec<u8> = Vec::new();
+        
         for item in self.seq_list.iter(){
             match item{
                 GltfSequence::D5120(data) => {
@@ -150,7 +162,7 @@
                     while bin_buf.len() % 4 != 0{
                         bin_buf.push(0x0)
                     }
-                }
+                },
                 GltfSequence::D5121(data) => {
                     let mut copied = data.clone();
                     bin_buf.append(&mut copied);
@@ -158,7 +170,7 @@
                     while bin_buf.len() % 4 != 0{
                         bin_buf.push(0x0)
                     }
-                }
+                },
                 GltfSequence::D5122(data) => {
                     for v in data.iter(){
                         let _ = bin_buf.write_i16::<LittleEndian>(*v).unwrap();
@@ -167,7 +179,7 @@
                     while bin_buf.len() % 4 != 0{
                         bin_buf.push(0x0)
                     }
-                }
+                },
                 GltfSequence::D5123(data) => {
                     for v in data.iter(){
                         let _ = bin_buf.write_u16::<LittleEndian>(*v).unwrap();
@@ -176,17 +188,17 @@
                     while bin_buf.len() % 4 != 0{
                         bin_buf.push(0x0)
                     }
-                }
+                },
                 GltfSequence::Indices(indices) => {
                     for v in indices.iter(){
                         let _ = bin_buf.write_u32::<LittleEndian>(*v).unwrap();
                     }
-                }
+                },
                 GltfSequence::Coords(coords) => {
                     for v in coords.iter(){
                         let _ = bin_buf.write_f32::<LittleEndian>(*v).unwrap();
                     }
-                }
+                },
                 GltfSequence::Image(image) => {
                     let mut copied = image.clone();
                     bin_buf.append(&mut copied);
@@ -194,20 +206,45 @@
                     while bin_buf.len() % 4 != 0{
                         bin_buf.push(0x0)
                     }
-                }
+                },
+                GltfSequence::Bin(data) => {
+                    let mut copied = data.clone();
+                    bin_buf.append(&mut copied);
+                    // 4 byte 境界に合わせるために
+                    while bin_buf.len() % 4 != 0{
+                        bin_buf.push(0x0)
+                    }
+                },
             }
+            // size = 現在の長さ - 前の offset
+            size = bin_buf.len() - offset;
+            sizes.push(size);
+            offsets.push(offset);
+            // 現在の長さ -> 次の offset
+            offset = bin_buf.len();
+
         }
-        bin_buf
+        (bin_buf, offsets, sizes)
 
     }
     /// シーケンスを Base64 文字列に変換
-    fn make_base64_sequence(&self) -> String{
-        let mut bin_seq = self.make_bin_sequence();
-
-        STANDARD.encode(bin_seq)
-    }
-
-=======
+    pub fn make_base64_sequence(&self) -> (String, Vec<usize>, Vec<usize>){
+        let taple3 = self.make_bin_sequence();
+
+        let base64str = STANDARD.encode(taple3.0);
+        (base64str, taple3.1, taple3.2)
+    }
+
+}
+
+impl Default for GltfSeqList{
+    fn default() -> Self{
+        Self{
+            seq_list: Vec::new()
+        }
+    }
+}
+
 #[cfg(test)]
 mod tests {
     use super::*;
@@ -218,5 +255,17 @@
         assert_eq!(gltf.asset.version, "2.0");
         assert_eq!(gltf.asset.generator, Some("nusamai-gltf".into()));
     }
->>>>>>> 4741c1f6
+
+    #[test]
+    fn seq_boundary() {
+        let mut seq_list = GltfSeqList::new();
+        let mut image :Vec<u8> = Vec::new();
+        image.push(0x01);
+        image.push(0x02);
+        image.push(0x03);
+        seq_list.push(GltfSequence::Image(image));
+
+        let taple3 = seq_list.make_bin_sequence();
+        assert_eq!( taple3.0.len(), 4);
+    }
 }