use std::sync::Once;

use nusamai::sink;
use nusamai::sink::DataSinkProvider;
use nusamai::source::citygml::CityGmlSourceProvider;
use nusamai::source::DataSourceProvider;
use nusamai::transformer::{MultiThreadTransformer, NusamaiTransformBuilder, TransformBuilder};
use nusamai_citygml::CityGmlElement;
use nusamai_plateau::models::TopLevelCityObject;
use std::path::PathBuf;
use std::str::FromStr;

static INIT: Once = Once::new();

pub(crate) fn simple_run_sink<S: DataSinkProvider>(sink_provider: S, output: Option<&str>) {
<<<<<<< HEAD
    INIT.call_once(|| {
        if std::env::var("RUST_LOG").is_err() {
            std::env::set_var("RUST_LOG", "error")
        }
        pretty_env_logger::init();
=======
    let filenames = [
        "../nusamai-plateau/tests/data/plateau-3_0/udx/rwy/53395527_rwy_6697.gml",
        "../nusamai-plateau/tests/data/plateau-3_0/udx/brid/dorokyo_51324378_brid_6697.gml",
        "../nusamai-plateau/tests/data/plateau-3_0/udx/trk/53361601_trk_6697.gml",
        "../nusamai-plateau/tests/data/plateau-3_0/udx/tun/53361613_tun_6697.gml",
    ];

    let source_provider: Box<dyn DataSourceProvider> = Box::new(CityGmlSourceProvider {
        filenames: filenames
            .iter()
            .map(|name| PathBuf::from_str(name).unwrap())
            .collect(),
>>>>>>> 1a472bfd
    });

    let filenames = vec![
        "../nusamai-plateau/tests/data/plateau-3_0/udx/rwy/53395527_rwy_6697.gml".to_string(),
        "../nusamai-plateau/tests/data/plateau-3_0/udx/brid/dorokyo_51324378_brid_6697.gml"
            .to_string(),
        "../nusamai-plateau/tests/data/plateau-3_0/udx/trk/53361601_trk_6697.gml".to_string(),
        "../nusamai-plateau/tests/data/plateau-3_0/udx/tun/53361613_tun_6697.gml".to_string(),
    ];

    let source_provider: Box<dyn DataSourceProvider> =
        Box::new(CityGmlSourceProvider { filenames });
    assert_eq!(source_provider.info().name, "CityGML");

    let source = source_provider.create(&source_provider.parameters());

    let sink = {
        assert!(!sink_provider.info().name.is_empty());
        let mut sink_params = sink_provider.parameters();
        if let Some(output) = output {
            sink_params
                .update_values_with_str(std::iter::once(&("@output".into(), output.into())))
                .unwrap();
        }
        sink_params.validate().unwrap();
        sink_provider.create(&sink_params)
    };

    let (transformer, schema) = {
        let transform_req = sink.make_transform_requirements();
        let transform_builder = NusamaiTransformBuilder::new(transform_req.into());
        let mut schema = nusamai_citygml::schema::Schema::default();
        TopLevelCityObject::collect_schema(&mut schema);
        transform_builder.transform_schema(&mut schema);
        let transformer = Box::new(MultiThreadTransformer::new(transform_builder));
        (transformer, schema)
    };

    let (handle, _watcher, canceller) =
        nusamai::pipeline::run(source, transformer, sink, schema.into());
    handle.join();

    // should not be canceled
    assert!(!canceller.is_canceled());
}

#[test]
fn run_serde_sink() {
    simple_run_sink(sink::serde::SerdeSinkProvider {}, "/dev/null".into());
}

#[test]
fn run_noop_sink() {
    simple_run_sink(sink::noop::NoopSinkProvider {}, None);
}

#[test]
fn run_geojson_sink() {
    simple_run_sink(sink::geojson::GeoJsonSinkProvider {}, "/dev/null".into());
}

#[test]
fn run_gpkg_sink() {
    simple_run_sink(sink::gpkg::GpkgSinkProvider {}, "sqlite::memory:".into());
}

#[test]
fn run_mvt_sink() {
    simple_run_sink(sink::mvt::MVTSinkProvider {}, "/tmp/nusamai/mvt/".into());
}

#[test]
fn run_shapefile_sink() {
    simple_run_sink(
        sink::shapefile::ShapefileSinkProvider {},
        "/tmp/nusamai/shapefile".into(),
    );
}

#[test]
fn run_ply_sink() {
    simple_run_sink(sink::ply::StanfordPlySinkProvider {}, "/dev/null".into());
}

#[test]
fn run_cesiumtiles_sink() {
    simple_run_sink(
        sink::cesiumtiles::CesiumTilesSinkProvider {},
        "/tmp/nusamai/3dtiles/".into(),
    );
}<|MERGE_RESOLUTION|>--- conflicted
+++ resolved
@@ -7,19 +7,13 @@
 use nusamai::transformer::{MultiThreadTransformer, NusamaiTransformBuilder, TransformBuilder};
 use nusamai_citygml::CityGmlElement;
 use nusamai_plateau::models::TopLevelCityObject;
+
 use std::path::PathBuf;
 use std::str::FromStr;
 
 static INIT: Once = Once::new();
 
 pub(crate) fn simple_run_sink<S: DataSinkProvider>(sink_provider: S, output: Option<&str>) {
-<<<<<<< HEAD
-    INIT.call_once(|| {
-        if std::env::var("RUST_LOG").is_err() {
-            std::env::set_var("RUST_LOG", "error")
-        }
-        pretty_env_logger::init();
-=======
     let filenames = [
         "../nusamai-plateau/tests/data/plateau-3_0/udx/rwy/53395527_rwy_6697.gml",
         "../nusamai-plateau/tests/data/plateau-3_0/udx/brid/dorokyo_51324378_brid_6697.gml",
@@ -32,19 +26,7 @@
             .iter()
             .map(|name| PathBuf::from_str(name).unwrap())
             .collect(),
->>>>>>> 1a472bfd
     });
-
-    let filenames = vec![
-        "../nusamai-plateau/tests/data/plateau-3_0/udx/rwy/53395527_rwy_6697.gml".to_string(),
-        "../nusamai-plateau/tests/data/plateau-3_0/udx/brid/dorokyo_51324378_brid_6697.gml"
-            .to_string(),
-        "../nusamai-plateau/tests/data/plateau-3_0/udx/trk/53361601_trk_6697.gml".to_string(),
-        "../nusamai-plateau/tests/data/plateau-3_0/udx/tun/53361613_tun_6697.gml".to_string(),
-    ];
-
-    let source_provider: Box<dyn DataSourceProvider> =
-        Box::new(CityGmlSourceProvider { filenames });
     assert_eq!(source_provider.info().name, "CityGML");
 
     let source = source_provider.create(&source_provider.parameters());
