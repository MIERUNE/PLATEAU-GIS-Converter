[package]
name = "nusamai"
version.workspace = true
edition = "2021"

[dependencies]
indexmap = { version = "2.2.6", features = ["serde", "rayon"] }
rayon = "1.10.0"
serde = { version = "1.0.197", features = ["derive"] }
nusamai-plateau = { path = "../nusamai-plateau" }
nusamai-citygml = { path = "../nusamai-citygml" }
quick-xml = "0.31.0"
clap = { version = "4.5.4", features = ["derive", "string"] }
thiserror = "1.0.58"
ctrlc = "3.4.4"
bincode = { version = "2.0.0-rc.3", default-features = false, features = ["std", "serde"] }
lz4_flex = "0.11.2"
nusamai-geojson = { path = "../nusamai-geojson" }
nusamai-gltf = { path = "../nusamai-gltf" }
nusamai-gltf-json = { path = "../nusamai-gltf/nusamai-gltf-json" }
cesiumtiles = { git = "https://github.com/MIERUNE/cesiumtiles-rs.git" }
flatgeom= { version = "0.0", features = ["serde"] }
nusamai-czml = { path = "../nusamai-czml" }
nusamai-projection = { path = "../nusamai-projection" }
nusamai-mvt = { path = "../nusamai-mvt" }
<<<<<<< HEAD
nusamai-voxelize = { path = "../nusamai-voxelize" }
=======
>>>>>>> 2c2c1df5
fastanvil = "0.31.0"
fastnbt = "2.5.0"
geojson = "0.24.1"
serde_json = { version = "1.0.115", features = ["indexmap"] }
url = "2.5.0"
nusamai-gpkg = { path = "../nusamai-gpkg" }
tokio = { version = "1.36", features = ["full"] }
byteorder = "1.5.0"
hashbrown = { version = "0.14.3", features = ["serde"] }
log = { version = "0.4.21" }
pretty_env_logger = "0.5.0"
itertools = "0.13"
prost = "0.12.3"
bytesize = "1.3.0"
ahash = "0.8.11"
nusamai-shapefile = { path = "../nusamai-shapefile" }
shapefile = "0.6.0"
earcut = "0.4"
glob = "0.3.1"
shellexpand = "3.1.0"
kml = "0.8.5"
nusamai-kml = { path = "../nusamai-kml" }
image = { version = "0.25.0", default-features = false, features = ["rayon", "tiff", "jpeg", "webp", "png"] }
flate2 = "1.0.28"
chrono = "0.4.35"
kv-extsort = { git = "https://github.com/MIERUNE/kv-extsort-rs.git" }
bytemuck = { version = "1.16.0", features = ["derive"] }
<<<<<<< HEAD
=======
dda-voxelize = "0.0.1"
>>>>>>> 2c2c1df5

[dev-dependencies]
rand = "0.8.5"
tokio = { version = "1.36", features = ["full"] }
byteorder = "1.5.0"
glob = "0.3.1"
assert_cmd = "2.0.14"
tempfile = "3.10.1"<|MERGE_RESOLUTION|>--- conflicted
+++ resolved
@@ -23,10 +23,6 @@
 nusamai-czml = { path = "../nusamai-czml" }
 nusamai-projection = { path = "../nusamai-projection" }
 nusamai-mvt = { path = "../nusamai-mvt" }
-<<<<<<< HEAD
-nusamai-voxelize = { path = "../nusamai-voxelize" }
-=======
->>>>>>> 2c2c1df5
 fastanvil = "0.31.0"
 fastnbt = "2.5.0"
 geojson = "0.24.1"
@@ -54,10 +50,7 @@
 chrono = "0.4.35"
 kv-extsort = { git = "https://github.com/MIERUNE/kv-extsort-rs.git" }
 bytemuck = { version = "1.16.0", features = ["derive"] }
-<<<<<<< HEAD
-=======
 dda-voxelize = "0.0.1"
->>>>>>> 2c2c1df5
 
 [dev-dependencies]
 rand = "0.8.5"
