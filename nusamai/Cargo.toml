--- conflicted
+++ resolved
@@ -30,13 +30,10 @@
 serde_bytes = "0.11.14"
 log = { version = "0.4.20" }
 pretty_env_logger = "0.5.0"
-<<<<<<< HEAD
-ahash = "0.8.7"
-=======
 itertools = "0.12.0"
 prost = "0.12.3"
 bytesize = "1.3.0"
->>>>>>> cabd85f3
+ahash = "0.8.7"
 
 [dev-dependencies]
 rand = "0.8.5"
