--- conflicted
+++ resolved
@@ -20,6 +20,7 @@
 nusamai-projection = { path = "../nusamai-projection" }
 nusamai-mvt = { path = "../nusamai-mvt" }
 nusamai-gltf-json = { path = "../nusamai-gltf/nusamai-gltf-json" }
+nusamai-gltf = { path = "../nusamai-gltf" }
 geojson = "0.24.1"
 serde_json = { version = "1.0.108", features = ["indexmap"] }
 url = "2.5.0"
@@ -35,13 +36,10 @@
 prost = "0.12.3"
 bytesize = "1.3.0"
 ahash = "0.8.7"
-<<<<<<< HEAD
 log = "0.4.20"
 earcut-rs = { git = "https://github.com/MIERUNE/earcut-rs.git" }
-=======
 nusamai-shapefile = { path = "../nusamai-shapefile" }
 shapefile = "0.5.0"
->>>>>>> 783c7934
 
 [dev-dependencies]
 rand = "0.8.5"
