--- conflicted
+++ resolved
@@ -24,12 +24,9 @@
 url = "2.5.0"
 nusamai-gpkg = { path = "../nusamai-gpkg" }
 tokio = { version = "1.35.1", features = ["full"] }
-<<<<<<< HEAD
 byteorder = "1.5.0"
-=======
 log = "0.4.20"
 pretty_env_logger = "0.5.0"
->>>>>>> 720e90c9
 
 [dev-dependencies]
 rand = "0.8.5"
