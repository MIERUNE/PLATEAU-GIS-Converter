[package]
name = "nusamai"
version.workspace = true
edition = "2021"

[dependencies]
indexmap = { version = "2.1.0", features = ["serde"] }
rayon = "1.8.0"
serde = { version = "1.0.193", features = ["derive"] }
nusamai-plateau = { path = "../nusamai-plateau" }
nusamai-citygml = { path = "../nusamai-citygml" }
quick-xml = "0.31.0"
clap = { version = "4.4.11", features = ["derive"] }
thiserror = "1.0.51"
ctrlc = "3.4.1"
bincode = "1.3.3"
lz4_flex = "0.11.1"
nusamai-geojson = { path = "../nusamai-geojson" }
<<<<<<< HEAD
nusamai-gltf = { path = "../nusamai-gltf" }
=======
nusamai-gltf-json = { path = "../nusamai-gltf/nusamai-gltf-json" }
nusamai-3dtiles-json = { path = "../nusamai-3dtiles/nusamai-3dtiles-json" }
>>>>>>> b49098f1
nusamai-geometry = { path = "../nusamai-geometry" }
nusamai-czml = { path = "../nusamai-czml" }
nusamai-projection = { path = "../nusamai-projection" }
nusamai-mvt = { path = "../nusamai-mvt" }
geojson = "0.24.1"
serde_json = { version = "1.0.108", features = ["indexmap"] }
url = "2.5.0"
nusamai-gpkg = { path = "../nusamai-gpkg" }
tokio = { version = "1.35.1", features = ["full"] }
byteorder = "1.5.0"
hashbrown = { version = "0.14.3", features = ["serde"] }
ext-sort = { version = "0.1.4", features = ["memory-limit"] }
deepsize = "0.2.0"
serde_bytes = "0.11.14"
log = { version = "0.4.20" }
pretty_env_logger = "0.5.0"
itertools = "0.12.0"
prost = "0.12.3"
bytesize = "1.3.0"
ahash = "0.8.7"
nusamai-shapefile = { path = "../nusamai-shapefile" }
shapefile = "0.5.0"
earcut-rs = { git = "https://github.com/MIERUNE/earcut-rs.git" }
glob = "0.3.1"
shellexpand = "3.1.0"

[dev-dependencies]
rand = "0.8.5"
tokio = { version = "1.35.1", features = ["full"] }
nusamai-geometry = { path = "../nusamai-geometry" }
byteorder = "1.5.0"
earcut-rs = { git = "https://github.com/MIERUNE/earcut-rs.git" }<|MERGE_RESOLUTION|>--- conflicted
+++ resolved
@@ -16,12 +16,9 @@
 bincode = "1.3.3"
 lz4_flex = "0.11.1"
 nusamai-geojson = { path = "../nusamai-geojson" }
-<<<<<<< HEAD
 nusamai-gltf = { path = "../nusamai-gltf" }
-=======
 nusamai-gltf-json = { path = "../nusamai-gltf/nusamai-gltf-json" }
 nusamai-3dtiles-json = { path = "../nusamai-3dtiles/nusamai-3dtiles-json" }
->>>>>>> b49098f1
 nusamai-geometry = { path = "../nusamai-geometry" }
 nusamai-czml = { path = "../nusamai-czml" }
 nusamai-projection = { path = "../nusamai-projection" }
