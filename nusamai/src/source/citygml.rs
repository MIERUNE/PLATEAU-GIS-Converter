//! CityGML (.gml) Source Provider

use std::fs;
use std::io::BufRead;
use std::path::{Path, PathBuf};
use std::sync::RwLock;

use rayon::prelude::*;
use url::Url;

use crate::parameters::Parameters;
use crate::pipeline;
use crate::pipeline::{Feedback, Parcel, Sender};
use crate::source::{DataSource, DataSourceProvider, SourceInfo};
use nusamai_citygml::object::Entity;
use nusamai_citygml::{CityGmlElement, CityGmlReader, ParseError, SubTreeReader};

pub struct CityGmlSourceProvider {
    // FIXME: Use the configuration mechanism
    pub filenames: Vec<PathBuf>,
}

impl DataSourceProvider for CityGmlSourceProvider {
    fn create(&self, _params: &Parameters) -> Box<dyn DataSource> {
        Box::new(CityGmlSource {
            filenames: self.filenames.clone(),
        })
    }

    fn info(&self) -> SourceInfo {
        SourceInfo {
            name: "CityGML".to_string(),
        }
    }

    fn parameters(&self) -> Parameters {
        Parameters::default()
    }
}

pub struct CityGmlSource {
    filenames: Vec<PathBuf>,
}

impl DataSource for CityGmlSource {
    fn run(&mut self, downstream: Sender, feedback: &Feedback) -> pipeline::Result<()> {
        let code_resolver = nusamai_plateau::codelist::Resolver::new();

        self.filenames.par_iter().try_for_each(|filename| {
<<<<<<< HEAD
            log::info!("loading city objects from: {} ...", filename);
=======
            log::info!("loading city objects from: {:?} ...", filename);
>>>>>>> 1a472bfd
            let file = std::fs::File::open(filename).unwrap();
            let reader = std::io::BufReader::with_capacity(1024 * 1024, file);
            let mut xml_reader = quick_xml::NsReader::from_reader(reader);
            let source_url =
                Url::from_file_path(fs::canonicalize(Path::new(filename)).unwrap()).unwrap();

            let context = nusamai_citygml::ParseContext::new(source_url, &code_resolver);
            let mut citygml_reader = CityGmlReader::new(context);

            match citygml_reader.start_root(&mut xml_reader) {
                Ok(mut st) => match toplevel_dispatcher(&mut st, &downstream, feedback) {
                    Ok(_) => Ok(()),
                    Err(e) => Err(e),
                },
                Err(e) => Err(e),
            }
        })?;

        Ok(())
    }
}

fn toplevel_dispatcher<R: BufRead>(
    st: &mut SubTreeReader<R>,
    downstream: &Sender,
    feedback: &Feedback,
) -> Result<(), ParseError> {
    let result = st.parse_children(|st| {
        if feedback.is_canceled() {
            return Ok(());
        }

        match st.current_path() {
            b"gml:boundedBy" => {
                st.skip_current_element()?;
                Ok(())
            }
            b"core:cityObjectMember" => {
                let mut cityobj: nusamai_plateau::models::TopLevelCityObject = Default::default();
                cityobj.parse(st)?;
                let geometries = st.collect_geometries();

                if let Some(root) = cityobj.into_object() {
                    let entity = Entity {
                        root,
                        geometry_store: RwLock::new(geometries).into(),
                    };
                    if downstream.send(Parcel { entity }).is_err() {
                        feedback.cancel();
                        return Ok(());
                    }
                }
                Ok(())
            }
            b"app:appearanceMember" => {
                st.skip_current_element()?;
                Ok(())
            }
            other => Err(ParseError::SchemaViolation(format!(
                "Unrecognized element {}",
                String::from_utf8_lossy(other)
            ))),
        }
    });
    match result {
        Ok(_) => Ok(()),
        Err(e) => Err(e),
    }
}<|MERGE_RESOLUTION|>--- conflicted
+++ resolved
@@ -47,12 +47,8 @@
         let code_resolver = nusamai_plateau::codelist::Resolver::new();
 
         self.filenames.par_iter().try_for_each(|filename| {
-<<<<<<< HEAD
-            log::info!("loading city objects from: {} ...", filename);
-=======
             log::info!("loading city objects from: {:?} ...", filename);
->>>>>>> 1a472bfd
-            let file = std::fs::File::open(filename).unwrap();
+            let file = std::fs::File::open(filename)?;
             let reader = std::io::BufReader::with_capacity(1024 * 1024, file);
             let mut xml_reader = quick_xml::NsReader::from_reader(reader);
             let source_url =
