//! CityGML (.gml) Source Provider

use std::fs;
use std::io::BufRead;
use std::path::Path;
use std::sync::RwLock;
use url::Url;

use rayon::prelude::*;

use crate::parameters::Parameters;
use crate::pipeline::{Feedback, Parcel, Sender};
use crate::source::{DataSource, DataSourceProvider, SourceInfo};
use nusamai_citygml::object::Entity;
use nusamai_citygml::{CityGMLElement, CityGMLReader, ParseError, SubTreeReader};
use nusamai_plateau::models;

pub struct CityGMLSourceProvider {
    // FIXME: Use the configuration mechanism
    pub filenames: Vec<String>,
}

impl DataSourceProvider for CityGMLSourceProvider {
    fn create(&self, _params: &Parameters) -> Box<dyn DataSource> {
        Box::new(CityGMLSource {
            filenames: self.filenames.clone(),
        })
    }

    fn info(&self) -> SourceInfo {
        SourceInfo {
            name: "CityGML".to_string(),
        }
    }

    fn parameters(&self) -> Parameters {
        Parameters::default()
    }
}

pub struct CityGMLSource {
    filenames: Vec<String>,
}

impl DataSource for CityGMLSource {
    fn run(&mut self, downstream: Sender, feedback: &Feedback) {
        let code_resolver = nusamai_plateau::codelist::Resolver::new();

        let _ = self.filenames.par_iter().try_for_each(|filename| {
            log::info!("loading city objects from: {} ...", filename);
            let Ok(file) = std::fs::File::open(filename) else {
                panic!("failed to open file {}", filename);
            };
            let reader = std::io::BufReader::with_capacity(1024 * 1024, file);
            let mut xml_reader = quick_xml::NsReader::from_reader(reader);
            let source_url =
                Url::from_file_path(fs::canonicalize(Path::new(filename)).unwrap()).unwrap();

            let context = nusamai_citygml::ParseContext::new(source_url, &code_resolver);
            let mut citygml_reader = CityGMLReader::new(context);

            match citygml_reader.start_root(&mut xml_reader) {
                Ok(mut st) => match toplevel_dispatcher(&mut st, &downstream, feedback) {
                    Ok(_) => Ok(()),
                    Err(e) => Err(e),
                },
                Err(e) => Err(e),
            }
        });
    }
}

// TODO: Move this to nusamai-plateau ?
fn toplevel_dispatcher<R: BufRead>(
    st: &mut SubTreeReader<R>,
    downstream: &Sender,
    feedback: &Feedback,
) -> Result<(), ParseError> {
    let result = st.parse_children(|st| {
        if feedback.is_cancelled() {
            return Err(ParseError::Cancelled);
        }

        match st.current_path() {
            b"gml:boundedBy" => {
                st.skip_current_element()?;
                Ok(())
            }
            b"core:cityObjectMember" => {
                let mut cityobj: models::TopLevelCityObject = Default::default();
                cityobj.parse(st)?;
                let geometry_store = st.collect_geometries();

                if let Some(root) = cityobj.into_object() {
                    let entity = Entity {
                        root,
<<<<<<< HEAD
                        geometry_store,
=======
                        geometry_store: RwLock::new(geometries).into(),
>>>>>>> 2a393cf4
                    };
                    if downstream.send(Parcel { entity }).is_err() {
                        feedback.cancel();
                        return Ok(());
                    }
                }
                Ok(())
            }
            b"app:appearanceMember" => {
                let mut app: models::appearance::AppearanceProperty = Default::default();
                app.parse(st)?;
                println!("app: {:?}", app);
                Ok(())
            }
            other => Err(ParseError::SchemaViolation(format!(
                "Unrecognized element {}",
                String::from_utf8_lossy(other)
            ))),
        }
    });
    match result {
        Ok(_) => Ok(()),
        Err(e) => {
            log::error!("{:?}", e);
            Err(e)
        }
    }
}<|MERGE_RESOLUTION|>--- conflicted
+++ resolved
@@ -94,11 +94,7 @@
                 if let Some(root) = cityobj.into_object() {
                     let entity = Entity {
                         root,
-<<<<<<< HEAD
-                        geometry_store,
-=======
                         geometry_store: RwLock::new(geometries).into(),
->>>>>>> 2a393cf4
                     };
                     if downstream.send(Parcel { entity }).is_err() {
                         feedback.cancel();
