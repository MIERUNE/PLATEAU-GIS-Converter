//! CityGML (.gml) Source Provider

use std::fs;
use std::io::BufRead;
use std::path::{Path, PathBuf};
use std::sync::RwLock;

use rayon::prelude::*;
use url::Url;

use crate::parameters::Parameters;
use crate::pipeline::{Feedback, Parcel, Sender};
use crate::source::{DataSource, DataSourceProvider, SourceInfo};
use nusamai_citygml::object::Entity;
<<<<<<< HEAD
use nusamai_citygml::{CityGMLElement, CityGMLReader, ParseError, SubTreeReader};
use nusamai_plateau::models;
=======
use nusamai_citygml::{CityGmlElement, CityGmlReader, ParseError, SubTreeReader};
>>>>>>> 1a472bfd

pub struct CityGmlSourceProvider {
    // FIXME: Use the configuration mechanism
    pub filenames: Vec<PathBuf>,
}

impl DataSourceProvider for CityGmlSourceProvider {
    fn create(&self, _params: &Parameters) -> Box<dyn DataSource> {
        Box::new(CityGmlSource {
            filenames: self.filenames.clone(),
        })
    }

    fn info(&self) -> SourceInfo {
        SourceInfo {
            name: "CityGML".to_string(),
        }
    }

    fn parameters(&self) -> Parameters {
        Parameters::default()
    }
}

pub struct CityGmlSource {
    filenames: Vec<PathBuf>,
}

impl DataSource for CityGmlSource {
    fn run(&mut self, downstream: Sender, feedback: &Feedback) {
        let code_resolver = nusamai_plateau::codelist::Resolver::new();

        self.filenames.par_iter().try_for_each(|filename| {
            log::info!("loading city objects from: {:?} ...", filename);
            let file = std::fs::File::open(filename).unwrap();
            let reader = std::io::BufReader::with_capacity(1024 * 1024, file);
            let mut xml_reader = quick_xml::NsReader::from_reader(reader);
            let source_url =
                Url::from_file_path(fs::canonicalize(Path::new(filename)).unwrap()).unwrap();

            let context = nusamai_citygml::ParseContext::new(source_url, &code_resolver);
            let mut citygml_reader = CityGmlReader::new(context);

            match citygml_reader.start_root(&mut xml_reader) {
                Ok(mut st) => match toplevel_dispatcher(&mut st, &downstream, feedback) {
                    Ok(_) => Ok(()),
                    Err(e) => Err(e),
                },
                Err(e) => Err(e),
            }
        });
    }
}

// TODO: Move this to nusamai-plateau ?
fn toplevel_dispatcher<R: BufRead>(
    st: &mut SubTreeReader<R>,
    downstream: &Sender,
    feedback: &Feedback,
) -> Result<(), ParseError> {
    let result = st.parse_children(|st| {
        if feedback.is_cancelled() {
            return Err(ParseError::Cancelled);
        }

        match st.current_path() {
            b"gml:boundedBy" => {
                st.skip_current_element()?;
                Ok(())
            }
            b"core:cityObjectMember" => {
                let mut cityobj: models::TopLevelCityObject = Default::default();
                cityobj.parse(st)?;
                let geometry_store = st.collect_geometries();

                if let Some(root) = cityobj.into_object() {
                    let entity = Entity {
                        root,
                        geometry_store: RwLock::new(geometries).into(),
                    };
                    if downstream.send(Parcel { entity }).is_err() {
                        feedback.cancel();
                        return Ok(());
                    }
                }
                Ok(())
            }
            b"app:appearanceMember" => {
                let mut app: models::appearance::AppearanceProperty = Default::default();
                app.parse(st)?;
                println!("app: {:?}", app);
                Ok(())
            }
            other => Err(ParseError::SchemaViolation(format!(
                "Unrecognized element {}",
                String::from_utf8_lossy(other)
            ))),
        }
    });
    match result {
        Ok(_) => Ok(()),
        Err(e) => Err(e),
    }
}<|MERGE_RESOLUTION|>--- conflicted
+++ resolved
@@ -12,12 +12,8 @@
 use crate::pipeline::{Feedback, Parcel, Sender};
 use crate::source::{DataSource, DataSourceProvider, SourceInfo};
 use nusamai_citygml::object::Entity;
-<<<<<<< HEAD
-use nusamai_citygml::{CityGMLElement, CityGMLReader, ParseError, SubTreeReader};
+use nusamai_citygml::{CityGmlElement, CityGmlReader, ParseError, SubTreeReader};
 use nusamai_plateau::models;
-=======
-use nusamai_citygml::{CityGmlElement, CityGmlReader, ParseError, SubTreeReader};
->>>>>>> 1a472bfd
 
 pub struct CityGmlSourceProvider {
     // FIXME: Use the configuration mechanism
@@ -96,7 +92,7 @@
                 if let Some(root) = cityobj.into_object() {
                     let entity = Entity {
                         root,
-                        geometry_store: RwLock::new(geometries).into(),
+                        geometry_store: RwLock::new(geometry_store).into(),
                     };
                     if downstream.send(Parcel { entity }).is_err() {
                         feedback.cancel();
