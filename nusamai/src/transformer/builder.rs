use std::sync::Arc;

use nusamai_citygml::schema::Schema;
use nusamai_projection::vshift::Jgd2011ToWgs84;

use super::{transform::*, Transform};
use crate::{sink::DataRequirements, transformer};

pub struct Request {
    pub shorten_names_for_shapefile: bool,
    pub mapping_rules: Option<transformer::MappingRules>,
    pub tree_flattening: TreeFlatteningSpec,
<<<<<<< HEAD
    /// Bind the appearance to the geometry
    pub resolve_appearance: bool,
=======
    pub apply_appearance: bool,
>>>>>>> 59c2a911
    pub mergedown: MergedownSpec,
    pub key_value: KeyValueSpec,
    pub lod_filter: LodFilterSpec,
}

impl Request {
    pub fn set_mapping_rules(&mut self, rules: Option<transformer::MappingRules>) {
        self.mapping_rules = rules;
    }
}

impl From<DataRequirements> for Request {
    fn from(req: DataRequirements) -> Self {
        Self {
            shorten_names_for_shapefile: req.shorten_names_for_shapefile,
            mapping_rules: None,
            tree_flattening: req.tree_flattening,
            apply_appearance: req.resolve_appearance,
            mergedown: req.mergedown,
            key_value: req.key_value,
            lod_filter: req.lod_filter,
        }
    }
}

pub struct LodFilterSpec {
    pub mask: LodMask,
    pub mode: LodFilterMode,
}

impl Default for LodFilterSpec {
    fn default() -> Self {
        Self {
            mask: LodMask::all(),
            mode: LodFilterMode::Highest,
        }
    }
}

pub enum TreeFlatteningSpec {
    /// No flattening at all
    None,
    // Flatten with the given options
    Flatten {
        feature: FeatureFlatteningOption,
        data: DataFlatteningOption,
        object: ObjectFlatteningOption,
    },
}

pub enum MergedownSpec {
    /// No mergedown
    NoMergedown,
    /// merge the children's geometries into the root and retain the children features
    RetainDescendantFeatures,
    /// merge the children's geometries into the root and remove the children features
    RemoveDescendantFeatures,
}

/// Specifies how to transform nested objects and arrays
pub enum KeyValueSpec {
    None,
    // JSONify nested objects and arrays
    Jsonify,
    // Flatten nested objects and arrays as dot-split keys (e.g. `buildingDisasterRiskAttribute.0.rankOrg`)
    DotNotation,
}

pub trait TransformBuilder: Send + Sync {
    fn build(&self) -> Box<dyn Transform>;

    fn transform_schema(&self, schema: &mut Schema) {
        self.build().transform_schema(schema);
    }
}

pub struct NusamaiTransformBuilder {
    request: transformer::Request,
    jgd2wgs: Arc<Jgd2011ToWgs84>,
}

impl TransformBuilder for NusamaiTransformBuilder {
    fn build(&self) -> Box<dyn Transform> {
        let mut transforms = SerialTransform::default();
        // TODO: build transformation based on config file

        // Transform the coordinate system
        transforms.push(Box::new(ProjectionTransform::new(self.jgd2wgs.clone())));

        // Apply appearance to geometries
        if self.request.apply_appearance {
            transforms.push(Box::new(ApplyAppearanceTransform::new()));
        }

        transforms.push({
            let mut renamer = Box::<EditFieldNamesTransform>::default();
            if self.request.shorten_names_for_shapefile {
                renamer.load_default_map_for_shape();
            }
            // Rename rules by the user are set after `load_default_map_for_shape()`,
            // therefore it will override the default shapefile renames if there are conflicts
            if let Some(mapping_rules) = &self.request.mapping_rules {
                renamer.extend_rename_map(mapping_rules.rename.clone());
            }
            renamer
        });

        transforms.push(Box::new(FilterLodTransform::new(
            self.request.lod_filter.mask,
            self.request.lod_filter.mode,
        )));

        match self.request.tree_flattening {
            TreeFlatteningSpec::None => {}
            TreeFlatteningSpec::Flatten {
                feature,
                data,
                object,
            } => {
                transforms.push(Box::new(FlattenTreeTransform::with_options(
                    feature, data, object,
                )));
            }
        }

        match self.request.mergedown {
            MergedownSpec::NoMergedown => {}
            MergedownSpec::RemoveDescendantFeatures => {
                transforms.push(Box::new(GeometricMergedownTransform::new(false)));
            }
            MergedownSpec::RetainDescendantFeatures => {
                transforms.push(Box::new(GeometricMergedownTransform::new(true)));
            }
        }

        match self.request.key_value {
            KeyValueSpec::Jsonify => {
                transforms.push(Box::<JsonifyTransform>::default());
            }
            KeyValueSpec::DotNotation => {
                transforms.push(Box::<DotNotationTransform>::default());
            }
            KeyValueSpec::None => {
                // No-op
            }
        }

        Box::new(transforms)
    }
}

impl NusamaiTransformBuilder {
    pub fn new(req: transformer::Request) -> Self {
        Self {
            request: req,
            jgd2wgs: Jgd2011ToWgs84::default().into(),
        }
    }
}<|MERGE_RESOLUTION|>--- conflicted
+++ resolved
@@ -10,12 +10,7 @@
     pub shorten_names_for_shapefile: bool,
     pub mapping_rules: Option<transformer::MappingRules>,
     pub tree_flattening: TreeFlatteningSpec,
-<<<<<<< HEAD
-    /// Bind the appearance to the geometry
-    pub resolve_appearance: bool,
-=======
     pub apply_appearance: bool,
->>>>>>> 59c2a911
     pub mergedown: MergedownSpec,
     pub key_value: KeyValueSpec,
     pub lod_filter: LodFilterSpec,
