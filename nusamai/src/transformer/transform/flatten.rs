--- conflicted
+++ resolved
@@ -215,19 +215,10 @@
                                 );
                             }
                         }
-<<<<<<< HEAD
-=======
-                        out.push(Entity {
-                            root: Value::Object(obj),
-                            base_url: url::Url::parse("file:///dummy").unwrap(),
-                            geometry_store: geom_store.clone(),
-                            appearance_store: appearance_store.clone(),
-                        });
-                        return None;
->>>>>>> f5d7a433
                     }
                     out.push(Entity {
                         root: Value::Object(obj),
+                        base_url: url::Url::parse("file:///dummy").unwrap(),
                         geometry_store: geom_store.clone(),
                         appearance_store: appearance_store.clone(),
                     });
