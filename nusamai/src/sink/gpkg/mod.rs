//! GeoPackage sink

mod attributes;
mod bbox;
mod table;

use std::collections::HashSet;
use std::path::PathBuf;
use url::Url;

use indexmap::IndexMap;

use rayon::prelude::*;

use crate::parameters::*;
use crate::pipeline::{Feedback, PipelineError, Receiver, Result};
use crate::sink::{DataSink, DataSinkProvider, SinkInfo};
use crate::{get_parameter_value, transformer};
use attributes::prepare_object_attributes;
use bbox::{get_indexed_multipolygon_bbox, Bbox};
use table::schema_to_table_infos;

use nusamai_citygml::object::{ObjectStereotype, Value};
use nusamai_citygml::schema::Schema;
use nusamai_citygml::GeometryType;
use nusamai_gpkg::geometry::write_indexed_multipolygon;
use nusamai_gpkg::GpkgHandler;

pub struct GpkgSinkProvider {}

impl DataSinkProvider for GpkgSinkProvider {
    fn info(&self) -> SinkInfo {
        SinkInfo {
            id_name: "gpkg".to_string(),
            name: "GeoPackage".to_string(),
        }
    }

    fn parameters(&self) -> Parameters {
        let mut params = Parameters::new();
        params.define(
            "@output".into(),
            ParameterEntry {
                description: "Output file path".into(),
                required: true,
                parameter: ParameterType::FileSystemPath(FileSystemPathParameter {
                    value: None,
                    must_exist: false,
                }),
            },
        );
        params
    }

    fn create(&self, params: &Parameters) -> Box<dyn DataSink> {
        let output_path = get_parameter_value!(params, "@output", FileSystemPath);

        Box::<GpkgSink>::new(GpkgSink {
            output_path: output_path.as_ref().unwrap().into(),
        })
    }
}

pub struct GpkgSink {
    output_path: PathBuf,
}

// An ephimeral container to wrap and pass the data in the pipeline
// Corresponds to a record in the features/attributes table of GeoPackage
enum Record {
    Feature {
        obj_id: String,
        geometry: Vec<u8>,
        bbox: Bbox,
        attributes: IndexMap<String, String>,
    },
    Attribute {
        attributes: IndexMap<String, String>,
    },
}

impl GpkgSink {
    pub async fn run_async(
        &mut self,
        upstream: Receiver,
        feedback: &Feedback,
        schema: &Schema,
    ) -> Result<()> {
        let mut handler = if self.output_path.to_string_lossy().starts_with("sqlite:") {
            GpkgHandler::from_url(&Url::parse(self.output_path.to_str().unwrap()).unwrap())
                .await
                .unwrap()
        } else {
            GpkgHandler::from_url(
                &Url::parse(&format!("sqlite://{}", self.output_path.to_str().unwrap())).unwrap(),
            )
            .await
            .unwrap()
        };

        let table_infos = schema_to_table_infos(schema);
        let mut created_tables = HashSet::<String>::new();

        let mut table_bboxes = IndexMap::<String, Bbox>::new();

        let (sender, mut receiver) = tokio::sync::mpsc::channel(100);

        let producers = {
            let feedback = feedback.clone();
            tokio::task::spawn_blocking(move || {
                upstream
                    .into_iter()
                    .par_bridge()
                    .try_for_each_with(sender, |sender, parcel| {
                        feedback.ensure_not_canceled()?;

                        let entity = parcel.entity;
                        let geom_store = entity.geometry_store.read().unwrap();

                        let Value::Object(obj) = &entity.root else {
                            return Ok(());
                        };

                        match &obj.stereotype {
                            ObjectStereotype::Feature {
                                id: obj_id,
                                geometries,
                            } => {
                                let mut mpoly = nusamai_geometry::MultiPolygon::new();

                                geometries.iter().for_each(|entry| match entry.ty {
                                    GeometryType::Solid
                                    | GeometryType::Surface
                                    | GeometryType::Triangle => {
                                        for idx_poly in geom_store.multipolygon.iter_range(
                                            entry.pos as usize..(entry.pos + entry.len) as usize,
                                        ) {
                                            mpoly.push(&idx_poly);
                                        }
                                    }
                                    GeometryType::Curve => unimplemented!(),
                                    GeometryType::Point => unimplemented!(),
                                });

                                if mpoly.is_empty() {
                                    return Ok(());
                                }

                                let mut bytes = Vec::new();
                                if write_indexed_multipolygon(
                                    &mut bytes,
                                    &geom_store.vertices,
                                    &mpoly,
                                    4326,
                                )
                                .is_err()
                                {
                                    // TODO: fatal error
                                }

                                let table_name = obj.typename.to_string();
                                let record = Record::Feature {
                                    obj_id: obj_id.clone(),
                                    geometry: bytes,
                                    bbox: get_indexed_multipolygon_bbox(
                                        &geom_store.vertices,
                                        &mpoly,
                                    ),
                                    attributes: prepare_object_attributes(obj),
                                };
                                if sender.blocking_send((table_name, record)).is_err() {
                                    return Err(PipelineError::Canceled);
                                };
                            }
                            ObjectStereotype::Data => {
                                let table_name = obj.typename.to_string();
                                let record = Record::Attribute {
                                    attributes: prepare_object_attributes(obj),
                                };
                                if sender.blocking_send((table_name, record)).is_err() {
                                    return Err(PipelineError::Canceled);
                                };
                            }
                            ObjectStereotype::Object { id: obj_id } => {
                                // TODO: implement (you will also need the corresponding TypeDef::Object in the schema)
                                log::warn!(
                                    "ObjectStereotype::Object is not supported yet: id = {}",
                                    obj_id
                                );
                            }
                        }

                        Ok(())
                    })
            })
        };

        let mut tx = handler.begin().await.unwrap();
        while let Some((table_name, record)) = receiver.recv().await {
            feedback.ensure_not_canceled()?;

            if !created_tables.contains(&table_name) {
                let tf = table_infos.get(&table_name).unwrap();
                tx.add_table(tf).await.unwrap();
                created_tables.insert(table_name.clone());
            }

<<<<<<< HEAD
            match record {
                Record::Feature {
                    obj_id,
                    geometry,
                    bbox,
                    attributes,
                } => {
                    tx.insert_feature(&table_name, &obj_id, &geometry, &attributes)
                        .await
                        .unwrap();
                    table_bboxes.get_mut(&table_name).unwrap().merge(&bbox);
                }
                Record::Attribute { attributes } => {
                    tx.insert_attribute(&table_name, &attributes).await.unwrap();
                }
            }
=======
            tx.insert_feature(&table_name, &obj_id, &gpkg_bin, &attributes)
                .await
                .unwrap();

            table_bboxes.entry(table_name).or_default().merge(&bbox);
>>>>>>> a6cea59c
        }

        for (table_name, bbox) in table_bboxes {
            tx.update_bbox(&table_name, bbox.to_tuple()).await.unwrap();
        }

        tx.commit().await.unwrap();

        match producers.await.unwrap() {
            Ok(_) | Err(PipelineError::Canceled) => Ok(()),
            error @ Err(_) => error,
        }
    }
}

impl DataSink for GpkgSink {
    fn make_transform_requirements(&self) -> transformer::Requirements {
        transformer::Requirements {
            // TODO: set properly after the flattening transformer is implemented
            tree_flattening: transformer::TreeFlatteningSpec::None,
            // transformer::TreeFlatteningSpec::Flatten {
            //     feature: transformer::FeatureFlatteningOption::None,
            //     data: transformer::DataFlatteningOption::None,
            //     object: transformer::ObjectFlatteningOption::None,
            // },
            ..Default::default()
        }
    }

    fn run(&mut self, upstream: Receiver, feedback: &Feedback, schema: &Schema) -> Result<()> {
        let runtime = tokio::runtime::Runtime::new().unwrap();
        runtime.block_on(self.run_async(upstream, feedback, schema))
    }
}<|MERGE_RESOLUTION|>--- conflicted
+++ resolved
@@ -205,7 +205,6 @@
                 created_tables.insert(table_name.clone());
             }
 
-<<<<<<< HEAD
             match record {
                 Record::Feature {
                     obj_id,
@@ -216,19 +215,12 @@
                     tx.insert_feature(&table_name, &obj_id, &geometry, &attributes)
                         .await
                         .unwrap();
-                    table_bboxes.get_mut(&table_name).unwrap().merge(&bbox);
+                    table_bboxes.entry(table_name).or_default().merge(&bbox);
                 }
                 Record::Attribute { attributes } => {
                     tx.insert_attribute(&table_name, &attributes).await.unwrap();
                 }
             }
-=======
-            tx.insert_feature(&table_name, &obj_id, &gpkg_bin, &attributes)
-                .await
-                .unwrap();
-
-            table_bboxes.entry(table_name).or_default().merge(&bbox);
->>>>>>> a6cea59c
         }
 
         for (table_name, bbox) in table_bboxes {
