//! Stanford PLY sink

use std::{io::Write, path::PathBuf};

use ahash::RandomState;
use byteorder::{ByteOrder, LittleEndian, WriteBytesExt};
use earcut::{utils3d::project3d_to_2d, Earcut};
use indexmap::IndexSet;
use nusamai_citygml::{
    object::{ObjectStereotype, Value},
    schema::Schema,
    GeometryType,
};
use nusamai_projection::cartesian::geodetic_to_geocentric;
use rayon::prelude::*;

use crate::{
    get_parameter_value,
    option::use_lod_config,
    parameters::*,
    pipeline::{Feedback, PipelineError, Receiver},
    sink::{DataRequirements, DataSink, DataSinkProvider, SinkInfo},
<<<<<<< HEAD
    transformer::{TransformerOption, TransformerRegistry},
=======
    transformer::TransformerRegistry,
>>>>>>> 9454ae41
};

use super::option::output_parameter;

const PLY_HEADER_TEMPLATE: &str = r##"ply
format binary_little_endian 1.0
element vertex {n_verts}
property double x
property double y
property double z
element face {n_faces}
property list uchar uint vertex_indices
end_header
"##;

// comment crs: GEODCRS["WGS 84",ENSEMBLE["World Geodetic System 1984 ensemble",MEMBER["World Geodetic System 1984 (Transit)"],MEMBER["World Geodetic System 1984 (G730)"],MEMBER["World Geodetic System 1984 (G873)"],MEMBER["World Geodetic System 1984 (G1150)"],MEMBER["World Geodetic System 1984 (G1674)"],MEMBER["World Geodetic System 1984 (G1762)"],ELLIPSOID["WGS 84",6378137,298.257223563,LENGTHUNIT["metre",1]],ENSEMBLEACCURACY[2.0]],PRIMEM["Greenwich",0,ANGLEUNIT["degree",0.0174532925199433]],CS[Cartesian,3],AXIS["(X)",geocentricX,ORDER[1],LENGTHUNIT["metre",1]],AXIS["(Y)",geocentricY,ORDER[2],LENGTHUNIT["metre",1]],AXIS["(Z)",geocentricZ,ORDER[3],LENGTHUNIT["metre",1]],USAGE[SCOPE["Geodesy. Navigation and positioning using GPS satellite system."],AREA["World."],BBOX[-90,-180,90,180]],ID["EPSG",4978]]

pub struct StanfordPlySinkProvider {}

impl DataSinkProvider for StanfordPlySinkProvider {
    fn info(&self) -> SinkInfo {
        SinkInfo {
            id_name: "ply".to_string(),
            name: "Stanford PLY".to_string(),
        }
    }

    fn sink_options(&self) -> Parameters {
        let mut params = Parameters::new();
        params.define(output_parameter());

        params
    }

    fn transformer_options(&self) -> TransformerRegistry {
        let mut settings: TransformerRegistry = TransformerRegistry::new();
        settings.insert(use_lod_config("max_lod"));

        settings
    }

    fn create(&self, params: &Parameters) -> Box<dyn DataSink> {
        let output_path = get_parameter_value!(params, "@output", FileSystemPath);
        let transform_settings = self.transformer_options();

        Box::<StanfordPlySink>::new(StanfordPlySink {
            output_path: output_path.as_ref().unwrap().into(),
            transform_settings,
        })
    }
}

pub struct StanfordPlySink {
    output_path: PathBuf,
    transform_settings: TransformerRegistry,
}

impl DataSink for StanfordPlySink {
    fn make_requirements(&mut self, properties: TransformerRegistry) -> DataRequirements {
        let default_requirements = DataRequirements::default();

        for config in properties.configs.iter() {
            let _ = &self.transform_settings.update_transformer(config.clone());
        }

        self.transform_settings.build(default_requirements)
    }

    fn run(
        &mut self,
        upstream: Receiver,
        feedback: &Feedback,
        _schema: &Schema,
    ) -> Result<(), PipelineError> {
        let (sender, receiver) = std::sync::mpsc::sync_channel(1000);

        let (ra, rb) = rayon::join(
            || {
                let ellipsoid = nusamai_projection::ellipsoid::wgs84();

                upstream
                    .into_iter()
                    .par_bridge()
                    .try_for_each_with(sender, |sender, parcel| {
                        feedback.ensure_not_canceled()?;

                        let entity = parcel.entity;
                        let geom_store = entity.geometry_store.read().unwrap();

                        let Value::Object(obj) = &entity.root else {
                            return Ok(());
                        };
                        let ObjectStereotype::Feature { geometries, .. } = &obj.stereotype else {
                            return Ok(());
                        };

                        let mut earcutter = Earcut::new();
                        let mut buf3d: Vec<[f64; 3]> = Vec::new();
                        let mut buf2d: Vec<[f64; 2]> = Vec::new();
                        let mut index_buf: Vec<u32> = Vec::new();
                        let mut triangles = Vec::new();

                        geometries.iter().for_each(|entry| match entry.ty {
                            GeometryType::Solid
                            | GeometryType::Surface
                            | GeometryType::Triangle => {
                                for idx_poly in geom_store.multipolygon.iter_range(
                                    entry.pos as usize..(entry.pos + entry.len) as usize,
                                ) {
                                    let poly = idx_poly.transform(|idx| {
                                        let [lng, lat, height] = geom_store.vertices[*idx as usize];
                                        // Convert to geocentric (x, y, z) coordinate.
                                        // (Earcut do not work in geographic space)
                                        let (x, y, z) =
                                            geodetic_to_geocentric(&ellipsoid, lng, lat, height);
                                        [x, y, z]
                                    });
                                    let num_outer = match poly.hole_indices().first() {
                                        Some(&v) => v as usize,
                                        None => poly.raw_coords().len(),
                                    };

                                    buf3d.clear();
                                    buf3d.extend(poly.raw_coords().iter());

                                    if project3d_to_2d(&buf3d, num_outer, &mut buf2d) {
                                        // earcut
                                        earcutter.earcut(
                                            buf2d.iter().cloned(),
                                            poly.hole_indices(),
                                            &mut index_buf,
                                        );
                                        triangles.extend(
                                            index_buf.iter().map(|&idx| buf3d[idx as usize]),
                                        );
                                    }
                                }
                            }
                            GeometryType::Curve | GeometryType::Point => {
                                // not supported in PLY sink
                            }
                        });

                        if sender.send(triangles).is_err() {
                            return Err(PipelineError::Canceled);
                        };

                        Ok(())
                    })
            },
            || {
                // calculate the centroid
                let mut mu_x = 0.;
                let mut mu_y = 0.;
                let mut mu_z = 0.;
                let mut all_vertices = Vec::new();
                for (i, triangles) in receiver.into_iter().enumerate() {
                    if i % 10000 == 0 {
                        feedback.ensure_not_canceled()?;
                    }

                    for [x, y, z] in triangles {
                        mu_x += x;
                        mu_y += y;
                        mu_z += z;
                        all_vertices.push([x, y, z]);
                    }
                }
                mu_x /= all_vertices.len() as f64;
                mu_y /= all_vertices.len() as f64;
                mu_z /= all_vertices.len() as f64;

                // make vertices and indices
                let mut vertices: IndexSet<[u64; 3], RandomState> = IndexSet::default();
                let indices: Vec<_> = all_vertices
                    .iter()
                    .map(|[x, y, z]| {
                        let vbits = [
                            (x - mu_x).to_bits(),
                            (y - mu_y).to_bits(),
                            (z - mu_z).to_bits(),
                        ];
                        let (index, _) = vertices.insert_full(vbits);
                        index as u32
                    })
                    .collect();

                feedback.ensure_not_canceled()?;

                // write to file
                println!("{:?} {:?}", vertices.len(), indices.len());
                let file = std::fs::File::create(&self.output_path)?;
                let mut writer = std::io::BufWriter::new(file);
                writer.write_all(
                    PLY_HEADER_TEMPLATE
                        .replace("{n_verts}", &vertices.len().to_string())
                        .replace("{n_faces}", &(indices.len() / 3).to_string())
                        .as_ref(),
                )?;

                let mut buf = [0; 24];
                for v in &vertices {
                    LittleEndian::write_u64_into(v, &mut buf);
                    writer.write_all(&buf)?;
                }
                let mut buf = [0; 12];
                for idx in indices.chunks_exact(3) {
                    writer.write_u8(3)?;
                    LittleEndian::write_u32_into(idx, &mut buf);
                    writer.write_all(&buf)?;
                }

                writer.flush()?;

                Ok(())
            },
        );

        match ra {
            Ok(_) | Err(PipelineError::Canceled) => {}
            Err(error) => feedback.fatal_error(error),
        }
        match rb {
            Ok(_) | Err(PipelineError::Canceled) => {}
            Err(error) => feedback.fatal_error(error),
        }
        Ok(())
    }
}<|MERGE_RESOLUTION|>--- conflicted
+++ resolved
@@ -20,11 +20,7 @@
     parameters::*,
     pipeline::{Feedback, PipelineError, Receiver},
     sink::{DataRequirements, DataSink, DataSinkProvider, SinkInfo},
-<<<<<<< HEAD
-    transformer::{TransformerOption, TransformerRegistry},
-=======
     transformer::TransformerRegistry,
->>>>>>> 9454ae41
 };
 
 use super::option::output_parameter;
