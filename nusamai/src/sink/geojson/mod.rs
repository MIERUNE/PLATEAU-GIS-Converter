--- conflicted
+++ resolved
@@ -13,6 +13,7 @@
 use crate::parameters::*;
 use crate::pipeline::{Feedback, PipelineError, Receiver, Result};
 use crate::sink::{DataRequirements, DataSink, DataSinkProvider, SinkInfo};
+use crate::transformer;
 
 use nusamai_citygml::object::{ObjectStereotype, Value};
 use nusamai_geojson::conversion::{
@@ -60,18 +61,13 @@
 }
 
 impl DataSink for GeoJsonSink {
-<<<<<<< HEAD
     fn make_requirements(&self) -> DataRequirements {
         DataRequirements {
-=======
-    fn make_transform_requirements(&self) -> transformer::Requirements {
-        transformer::Requirements {
             tree_flattening: transformer::TreeFlatteningSpec::Flatten {
                 feature: transformer::FeatureFlatteningOption::AllExceptThematicSurfaces,
                 data: transformer::DataFlatteningOption::None,
                 object: transformer::ObjectFlatteningOption::None,
             },
->>>>>>> 60b2e144
             ..Default::default()
         }
     }
