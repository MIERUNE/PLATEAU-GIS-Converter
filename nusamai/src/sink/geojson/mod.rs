--- conflicted
+++ resolved
@@ -13,10 +13,7 @@
 use crate::parameters::*;
 use crate::pipeline::{Feedback, PipelineError, Receiver, Result};
 use crate::sink::{DataRequirements, DataSink, DataSinkProvider, SinkInfo};
-<<<<<<< HEAD
-=======
 use crate::transformer;
->>>>>>> 8eb5ee89
 
 use nusamai_citygml::object::{ObjectStereotype, Value};
 use nusamai_geojson::conversion::{
@@ -66,14 +63,11 @@
 impl DataSink for GeoJsonSink {
     fn make_requirements(&self) -> DataRequirements {
         DataRequirements {
-<<<<<<< HEAD
-=======
             tree_flattening: transformer::TreeFlatteningSpec::Flatten {
                 feature: transformer::FeatureFlatteningOption::AllExceptThematicSurfaces,
                 data: transformer::DataFlatteningOption::None,
                 object: transformer::ObjectFlatteningOption::None,
             },
->>>>>>> 8eb5ee89
             ..Default::default()
         }
     }
