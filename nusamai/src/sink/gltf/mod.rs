--- conflicted
+++ resolved
@@ -29,11 +29,7 @@
 
 use crate::{
     get_parameter_value,
-<<<<<<< HEAD
     option::use_lod_config,
-=======
-    option::{use_lod_config, use_texture_config},
->>>>>>> 58eb3e28
     parameters::*,
     pipeline::{Feedback, PipelineError, Receiver, Result},
     sink::{cesiumtiles::metadata, DataRequirements, DataSink, DataSinkProvider, SinkInfo},
@@ -63,14 +59,7 @@
     fn transformer_options(&self) -> TransformerRegistry {
         let mut settings: TransformerRegistry = TransformerRegistry::new();
         settings.insert(use_lod_config("max_lod"));
-<<<<<<< HEAD
-=======
-        settings.insert(use_texture_config(false));
->>>>>>> 58eb3e28
-
-        settings
-    }
-
+    }
     fn create(&self, params: &Parameters) -> Box<dyn DataSink> {
         let output_path = get_parameter_value!(params, "@output", FileSystemPath);
         let limit_texture_resolution =
