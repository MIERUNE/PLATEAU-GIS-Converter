//! gltf sink poc
mod gltf_writer;
mod material;

use std::{f64::consts::FRAC_PI_2, fs::File, io::BufWriter, path::PathBuf, sync::Mutex};

use crate::sink::cesiumtiles::utils::calculate_normal;
use ahash::{HashMap, HashSet, RandomState};
use atlas_packer::{
    export::{AtlasExporter as _, JpegAtlasExporter},
    pack::TexturePacker,
    place::{GuillotineTexturePlacer, PlacedTextureInfo, TexturePlacerConfig},
    texture::{CroppedTexture, DownsampleFactor, TextureCache, TextureSizeCache},
};
use earcut::{utils3d::project3d_to_2d, Earcut};
use flatgeom::MultiPolygon;
use glam::{DMat4, DVec3, DVec4};
use gltf_writer::write_gltf_glb;
use indexmap::IndexSet;
use itertools::Itertools;
use material::{Material, Texture};
use nusamai_citygml::{object::ObjectStereotype, schema::Schema, GeometryType, Value};
use nusamai_plateau::appearance;
use nusamai_projection::cartesian::geodetic_to_geocentric;
use rayon::iter::{IntoParallelIterator, ParallelBridge, ParallelIterator};
use serde::{Deserialize, Serialize};
use tempfile::tempdir;
use url::Url;

use crate::{
    get_parameter_value,
    parameters::*,
    pipeline::{Feedback, PipelineError, Receiver, Result},
    sink::{cesiumtiles::metadata, DataRequirements, DataSink, DataSinkProvider, SinkInfo},
    transformer,
    transformer::{
        LodSelection, Selection, SelectionOptions, TransformerConfig, TransformerRegistry,
    },
};

use super::texture_resolution::get_texture_downsample_scale_of_polygon;

pub struct GltfSinkProvider {}

impl DataSinkProvider for GltfSinkProvider {
    fn info(&self) -> SinkInfo {
        SinkInfo {
            id_name: "gltf".to_string(),
            name: "glTF".to_string(),
        }
    }

    fn parameters(&self) -> Parameters {
        let mut params = Parameters::new();
        params.define(
            "@output".into(),
            ParameterEntry {
                description: "Output file path".into(),
                required: true,
                parameter: ParameterType::FileSystemPath(FileSystemPathParameter {
                    value: None,
                    must_exist: false,
                }),
                label: None,
            },
        );

<<<<<<< HEAD
=======
        params.define(
            "transform".into(),
            ParameterEntry {
                description: "transform option".into(),
                required: false,
                parameter: ParameterType::String(StringParameter { value: None }),
                label: None,
            },
        );

        params.define(
            "limit_texture_resolution".into(),
            ParameterEntry {
                description: "limiting texture resolution".into(),
                required: false,
                parameter: ParameterType::Boolean(BooleanParameter { value: None }),
                label: Some("距離(メートル)あたりのテクスチャの解像度を制限する".into()),
            },
        );

>>>>>>> 7e77d883
        params
    }

    fn available_transformer(&self) -> TransformerRegistry {
        let mut settings: TransformerRegistry = TransformerRegistry::new();

        settings.insert(TransformerConfig {
            key: "use_lod".to_string(),
            label: "出力LODの選択".to_string(),
            parameter: transformer::ParameterType::Selection(Selection {
                options: vec![
                    SelectionOptions::new("最大LOD", "max_lod"),
                    SelectionOptions::new("最小LOD", "min_lod"),
                    SelectionOptions::new("LOD0", "lod0"),
                    SelectionOptions::new("LOD1", "lod1"),
                    SelectionOptions::new("LOD2", "lod2"),
                    SelectionOptions::new("LOD3", "lod3"),
                    SelectionOptions::new("LOD4", "lod4"),
                ],
                selected_value: "max_lod".to_string(),
            }),
            requirements: vec![transformer::Requirement::UseLod(LodSelection::MaxLod)],
        });
        settings.insert(TransformerConfig {
            key: "use_texture".to_string(),
            label: "テクスチャの使用".to_string(),
            parameter: transformer::ParameterType::Boolean(false),
            requirements: vec![transformer::Requirement::UseAppearance],
        });

        settings
    }

    fn create(&self, params: &Parameters) -> Box<dyn DataSink> {
        let output_path = get_parameter_value!(params, "@output", FileSystemPath);
        let limit_texture_resolution =
            *get_parameter_value!(params, "limit_texture_resolution", Boolean);
        let transform_settings = self.available_transformer();

        Box::<GltfSink>::new(GltfSink {
            output_path: output_path.as_ref().unwrap().into(),
            transform_settings,
            limit_texture_resolution,
        })
    }
}

pub struct GltfSink {
    output_path: PathBuf,
    transform_settings: TransformerRegistry,
    limit_texture_resolution: Option<bool>,
}

pub struct BoundingVolume {
    pub min_lng: f64,
    pub max_lng: f64,
    pub min_lat: f64,
    pub max_lat: f64,
    pub min_height: f64,
    pub max_height: f64,
}

impl BoundingVolume {
    fn update(&mut self, other: &Self) {
        self.min_lng = self.min_lng.min(other.min_lng);
        self.max_lng = self.max_lng.max(other.max_lng);
        self.min_lat = self.min_lat.min(other.min_lat);
        self.max_lat = self.max_lat.max(other.max_lat);
        self.min_height = self.min_height.min(other.min_height);
        self.max_height = self.max_height.max(other.max_height);
    }
}

impl Default for BoundingVolume {
    fn default() -> Self {
        Self {
            min_lng: f64::MAX,
            max_lng: f64::MIN,
            min_lat: f64::MAX,
            max_lat: f64::MIN,
            min_height: f64::MAX,
            max_height: f64::MIN,
        }
    }
}

#[derive(Serialize, Deserialize, Debug, Clone)]
pub struct Feature {
    // polygons [x, y, z, u, v]
    pub polygons: MultiPolygon<'static, [f64; 5]>,
    // material ids for each polygon
    pub polygon_material_ids: Vec<u32>,
    // materials
    pub materials: IndexSet<Material>,
    // attribute values
    pub attributes: nusamai_citygml::object::Value,
    // feature_id
    pub feature_id: Option<u32>,
}

type ClassifiedFeatures = HashMap<String, ClassFeatures>;

#[derive(Default)]
struct ClassFeatures {
    features: Vec<Feature>,
    bounding_volume: BoundingVolume,
}

#[derive(Default)]
pub struct PrimitiveInfo {
    pub indices: Vec<u32>,
    pub feature_ids: HashSet<u32>,
}

pub type Primitives = HashMap<material::Material, PrimitiveInfo>;

impl DataSink for GltfSink {
    fn make_requirements(&mut self, properties: TransformerRegistry) -> DataRequirements {
        let default_requirements: DataRequirements = DataRequirements {
            resolve_appearance: true,
            key_value: crate::transformer::KeyValueSpec::JsonifyObjectsAndArrays,
            ..Default::default()
        };

        for config in properties.configs.iter() {
            let _ = &self.transform_settings.update_transformer(config.clone());
        }

        self.transform_settings.build(default_requirements)
    }

    fn run(&mut self, upstream: Receiver, feedback: &Feedback, schema: &Schema) -> Result<()> {
        let ellipsoid = nusamai_projection::ellipsoid::wgs84();

        let classified_features: Mutex<ClassifiedFeatures> = Default::default();

        // Construct a Feature classified by typename from Entity
        // Features have polygons, attributes and materials
        // The coordinates of polygon store the actual coordinate values (WGS84) and UV coordinates, not the index.
        let _ = upstream.into_iter().par_bridge().try_for_each(|parcel| {
            feedback.ensure_not_canceled()?;

            let entity = parcel.entity;

            // entity must be a Feature
            let Value::Object(obj) = &entity.root else {
                return Ok(());
            };
            let ObjectStereotype::Feature { geometries, .. } = &obj.stereotype else {
                return Ok(());
            };

            let geom_store = entity.geometry_store.read().unwrap();
            if geom_store.multipolygon.is_empty() {
                return Ok(());
            }
            let appearance_store = entity.appearance_store.read().unwrap();

            let mut materials: IndexSet<Material> = IndexSet::new();
            let default_material = appearance::Material::default();

            let mut feature = Feature {
                polygons: MultiPolygon::new(),
                attributes: entity.root.clone(),
                polygon_material_ids: Default::default(),
                materials: Default::default(),
                feature_id: None, // feature_id is set later
            };

            let mut local_bvol = BoundingVolume::default();

            geometries.iter().for_each(|entry| {
                match entry.ty {
                    GeometryType::Solid | GeometryType::Surface | GeometryType::Triangle => {
                        // extract the polygon, material, and texture
                        for (((idx_poly, poly_uv), poly_mat), poly_tex) in
                            geom_store
                                .multipolygon
                                .iter_range(entry.pos as usize..(entry.pos + entry.len) as usize)
                                .zip_eq(geom_store.polygon_uvs.iter_range(
                                    entry.pos as usize..(entry.pos + entry.len) as usize,
                                ))
                                .zip_eq(
                                    geom_store.polygon_materials
                                        [entry.pos as usize..(entry.pos + entry.len) as usize]
                                        .iter(),
                                )
                                .zip_eq(
                                    geom_store.polygon_textures
                                        [entry.pos as usize..(entry.pos + entry.len) as usize]
                                        .iter(),
                                )
                        {
                            // convert to idx_poly to polygon
                            let poly = idx_poly.transform(|c| geom_store.vertices[*c as usize]);
                            let orig_mat = poly_mat
                                .and_then(|idx| appearance_store.materials.get(idx as usize))
                                .unwrap_or(&default_material)
                                .clone();
                            let orig_tex = poly_tex
                                .and_then(|idx| appearance_store.textures.get(idx as usize));

                            let mat = Material {
                                base_color: orig_mat.diffuse_color.into(),
                                base_texture: orig_tex.map(|tex| Texture {
                                    uri: tex.image_url.clone(),
                                }),
                            };
                            let (mat_idx, _) = materials.insert_full(mat);

                            let mut ring_buffer: Vec<[f64; 5]> = Vec::new();

                            poly.rings().zip_eq(poly_uv.rings()).enumerate().for_each(
                                |(ri, (ring, uv_ring))| {
                                    ring.iter_closed().zip_eq(uv_ring.iter_closed()).for_each(
                                        |(c, uv)| {
                                            let [lng, lat, height] = c;
                                            ring_buffer.push([lng, lat, height, uv[0], uv[1]]);

                                            local_bvol.min_lng = local_bvol.min_lng.min(lng);
                                            local_bvol.max_lng = local_bvol.max_lng.max(lng);
                                            local_bvol.min_lat = local_bvol.min_lat.min(lat);
                                            local_bvol.max_lat = local_bvol.max_lat.max(lat);
                                            local_bvol.min_height =
                                                local_bvol.min_height.min(height);
                                            local_bvol.max_height =
                                                local_bvol.max_height.max(height);
                                        },
                                    );
                                    if ri == 0 {
                                        feature.polygons.add_exterior(ring_buffer.drain(..));
                                        feature.polygon_material_ids.push(mat_idx as u32);
                                    } else {
                                        feature.polygons.add_interior(ring_buffer.drain(..));
                                    }
                                },
                            );
                        }
                    }
                    GeometryType::Curve => {
                        // TODO: implement
                    }
                    GeometryType::Point => {
                        // TODO: implement
                    }
                }
            });

            feature.materials = materials;

            {
                let mut locked_features = classified_features.lock().unwrap();
                let feats = locked_features.entry(obj.typename.to_string()).or_default();
                feats.features.push(feature);
                feats.bounding_volume.update(&local_bvol);
            }

            Ok::<(), PipelineError>(())
        });

        let classified_features = classified_features.into_inner().unwrap();

        // Bounding volume for the entire dataset
        let global_bvol = {
            let mut global_bvol = BoundingVolume::default();
            for features in classified_features.values() {
                global_bvol.update(&features.bounding_volume);
            }
            global_bvol
        };

        let tileset_content_files = Mutex::new(Vec::new());

        let transform_matrix = {
            let bounds = &global_bvol;
            let center_lng = (bounds.min_lng + bounds.max_lng) / 2.0;
            let center_lat = (bounds.min_lat + bounds.max_lat) / 2.0;

            let psi = ((1. - ellipsoid.e_sq()) * center_lat.to_radians().tan()).atan();

            let (tx, ty, tz) = geodetic_to_geocentric(&ellipsoid, center_lng, center_lat, 0.);
            let h = (tx * tx + ty * ty + tz * tz).sqrt();

            DMat4::from_translation(DVec3::new(0., -h, 0.))
                * DMat4::from_rotation_x(-(FRAC_PI_2 - psi))
                * DMat4::from_rotation_y((-center_lng - 90.).to_radians())
        };
        let _ = transform_matrix.inverse();

        // Texture cache
        // use default cache size
        let texture_cache = TextureCache::new(100_000_000);
        let texture_size_cache = TextureSizeCache::new();

        classified_features
            .into_par_iter()
            .try_for_each(|(typename, mut features)| {
                feedback.ensure_not_canceled()?;

                // Use a temporary directory for embedding in glb.
                let binding = tempdir().unwrap();
                let folder_path = binding.path();
                let texture_folder_name = "textures";
                let atlas_dir = folder_path.join(texture_folder_name);
                std::fs::create_dir_all(&atlas_dir)?;

                // Check the size of all the textures and calculate the power of 2 of the largest size
                let mut max_width = 0;
                let mut max_height = 0;
                for feature in features.features.iter() {
                    feedback.ensure_not_canceled()?;

                    for (_, orig_mat_id) in feature
                        .polygons
                        .iter()
                        .zip_eq(feature.polygon_material_ids.iter())
                    {
                        let mat = feature.materials[*orig_mat_id as usize].clone();
                        let t = mat.base_texture.clone();
                        if let Some(base_texture) = t {
                            let texture_uri = base_texture.uri.to_file_path().unwrap();
                            let texture_size = texture_size_cache.get_or_insert(&texture_uri);
                            max_width = max_width.max(texture_size.0);
                            max_height = max_height.max(texture_size.1);
                        }
                    }
                }
                let max_width = max_width.next_power_of_two();
                let max_height = max_height.next_power_of_two();

                // initialize texture packer
                let config = TexturePlacerConfig {
                    width: max_width,
                    height: max_height,
                    padding: 0,
                };
                let placer = GuillotineTexturePlacer::new(config.clone());
                let exporter = JpegAtlasExporter::default();
                let ext = exporter.clone().get_extension().to_string();
                let packer = Mutex::new(TexturePacker::new(placer, exporter));

                let mut vertices: IndexSet<[u32; 9], RandomState> = IndexSet::default(); // [x, y, z, nx, ny, nz, u, v, feature_id]
                let mut primitives: Primitives = Default::default();

                let mut metadata_encoder = metadata::MetadataEncoder::new(schema);

                // make vertices and indices
                let mut feature_id = 0;
                for feature in features.features.iter_mut() {
                    feedback.ensure_not_canceled()?;

                    feature.feature_id = Some(feature_id as u32);
                    feature
                        .polygons
                        .transform_inplace(|&[lng, lat, height, u, v]| {
                            // geographic to geocentric
                            let (x, y, z) = geodetic_to_geocentric(&ellipsoid, lng, lat, height);
                            // z-up to y-up
                            let v_xyz = DVec4::new(x, z, -y, 1.0);
                            // local ENU coordinate
                            let v_enu = transform_matrix * v_xyz;
                            // println!("enu: {:?}", v_enu);

                            [v_enu[0], v_enu[1], v_enu[2], u, v]
                        });

                    // Encode properties
                    if metadata_encoder
                        .add_feature(&typename, &feature.attributes)
                        .is_err()
                    {
                        feedback.warn("Failed to encode feature attributes".to_string());
                        continue;
                    }

                    for (poly_count, (mut poly, orig_mat_id)) in feature
                        .polygons
                        .iter()
                        .zip_eq(feature.polygon_material_ids.iter())
                        .enumerate()
                    {
                        let mut mat = feature.materials[*orig_mat_id as usize].clone();
                        let t = mat.base_texture.clone();
                        if let Some(base_texture) = t {
                            // texture packing
                            let original_vertices = poly
                                .raw_coords()
                                .iter()
                                .map(|[x, y, z, u, v]| (*x, *y, *z, *u, *v))
                                .collect::<Vec<(f64, f64, f64, f64, f64)>>();
                            let uv_coords = original_vertices
                                .iter()
                                .map(|(_, _, _, u, v)| (*u, *v))
                                .collect::<Vec<(f64, f64)>>();

                            let texture_uri = base_texture.uri.to_file_path().unwrap();
                            let texture_size = texture_size_cache.get_or_insert(&texture_uri);

                            let downsample_scale = get_texture_downsample_scale_of_polygon(
                                &original_vertices,
                                texture_size,
                                self.limit_texture_resolution,
                            ) as f32;

                            let downsample_factor = DownsampleFactor::new(&downsample_scale);
                            let cropped_texture = CroppedTexture::new(
                                &texture_uri,
                                texture_size,
                                &uv_coords,
                                downsample_factor,
                            );

                            // Unique id required for placement in atlas
                            let base_name = typename.replace(':', "_");
                            let texture_id = format!("{}_{}_{}", base_name, feature_id, poly_count);
                            let info: PlacedTextureInfo = packer
                                .lock()
                                .unwrap()
                                .add_texture(texture_id, cropped_texture);

                            let atlas_placed_uv_coords = info
                                .placed_uv_coords
                                .iter()
                                .map(|(u, v)| ({ *u }, { *v }))
                                .collect::<Vec<(f64, f64)>>();
                            let updated_vertices = original_vertices
                                .iter()
                                .zip(atlas_placed_uv_coords.iter())
                                .map(|((x, y, z, _, _), (u, v))| (*x, *y, *z, *u, *v))
                                .collect::<Vec<(f64, f64, f64, f64, f64)>>();

                            // Apply the UV coordinates placed in the atlas to the original polygon
                            poly.transform_inplace(|&[x, y, z, _, _]| {
                                let (u, v) = updated_vertices
                                    .iter()
                                    .find(|(x_, y_, z_, _, _)| {
                                        (*x_ - x).abs() < 1e-6
                                            && (*y_ - y).abs() < 1e-6
                                            && (*z_ - z).abs() < 1e-6
                                    })
                                    .map(|(_, _, _, u, v)| (*u, *v))
                                    .unwrap();
                                [x, y, z, u, v]
                            });

                            let atlas_file_name = info.atlas_id.to_string();

                            let atlas_uri =
                                atlas_dir.join(atlas_file_name).with_extension(ext.clone());

                            // update material
                            mat = material::Material {
                                base_color: mat.base_color,
                                base_texture: Some(material::Texture {
                                    uri: Url::from_file_path(atlas_uri).unwrap(),
                                }),
                            };
                        }
                        let primitive = primitives.entry(mat).or_default();
                        primitive.feature_ids.insert(feature_id as u32);

                        if let Some((nx, ny, nz)) =
                            calculate_normal(poly.exterior().iter().map(|v| [v[0], v[1], v[2]]))
                        {
                            // Triangulation
                            let num_outer = match poly.hole_indices().first() {
                                Some(&v) => v as usize,
                                None => poly.raw_coords().len(),
                            };
                            let mut earcutter: Earcut<f64> = Earcut::new();
                            let mut buf3d: Vec<[f64; 3]> = Vec::new();
                            let mut buf2d: Vec<[f64; 2]> = Vec::new(); // 2d-projected [x, y]
                            let mut index_buf: Vec<u32> = Vec::new();

                            buf3d.clear();
                            buf3d.extend(poly.raw_coords().iter().map(|c| [c[0], c[1], c[2]]));

                            if project3d_to_2d(&buf3d, num_outer, &mut buf2d) {
                                // earcut
                                earcutter.earcut(
                                    buf2d.iter().copied(),
                                    poly.hole_indices(),
                                    &mut index_buf,
                                );

                                // collect triangles
                                primitive.indices.extend(index_buf.iter().map(|&idx| {
                                    let [x, y, z, u, v] = poly.raw_coords()[idx as usize];
                                    let vbits = [
                                        (x as f32).to_bits(),
                                        (y as f32).to_bits(),
                                        (z as f32).to_bits(),
                                        (nx as f32).to_bits(),
                                        (ny as f32).to_bits(),
                                        (nz as f32).to_bits(),
                                        (u as f32).to_bits(),
                                        // flip the texture v-coordinate
                                        (1.0 - v as f32).to_bits(),
                                        (feature_id as f32).to_bits(), // UNSIGNED_INT can't be used for vertex attribute
                                    ];
                                    let (index, _) = vertices.insert_full(vbits);
                                    index as u32
                                }));
                            }
                        }
                    }
                    feature_id += 1;
                }

                // Ensure that the parent directory exists
                std::fs::create_dir_all(&self.output_path)?;

                let mut packer = packer.into_inner().unwrap();
                packer.finalize();

                packer.export(&atlas_dir, &texture_cache, config.width, config.height);

                // Write glTF (.glb)
                let file_path = {
                    let filename = format!("{}.glb", typename.replace(':', "_"));
                    // Save the filename to the content list of the tileset.json (3D Tiles)
                    tileset_content_files.lock().unwrap().push(filename.clone());

                    self.output_path.join(filename)
                };

                let mut file = File::create(file_path)?;
                let writer = BufWriter::with_capacity(1024 * 1024, &mut file);

                write_gltf_glb(feedback, writer, vertices, primitives, metadata_encoder)?;

                Ok::<(), PipelineError>(())
            })?;

        Ok(())
    }
}<|MERGE_RESOLUTION|>--- conflicted
+++ resolved
@@ -65,18 +65,6 @@
             },
         );
 
-<<<<<<< HEAD
-=======
-        params.define(
-            "transform".into(),
-            ParameterEntry {
-                description: "transform option".into(),
-                required: false,
-                parameter: ParameterType::String(StringParameter { value: None }),
-                label: None,
-            },
-        );
-
         params.define(
             "limit_texture_resolution".into(),
             ParameterEntry {
@@ -87,7 +75,6 @@
             },
         );
 
->>>>>>> 7e77d883
         params
     }
 
