//! Shapefile sink

mod attributes;
mod null_shape;

use std::fs::{remove_file, File};
use std::io::BufWriter;
use std::path::PathBuf;

use indexmap::IndexMap;
use rayon::iter::{ParallelBridge, ParallelIterator};

use nusamai_citygml::object::{Map, ObjectStereotype, Value};
use nusamai_citygml::schema::Schema;
use nusamai_citygml::GeometryType;
use nusamai_plateau::Entity;
use nusamai_shapefile::conversion::indexed_multipolygon_to_shape;

use crate::get_parameter_value;
use crate::parameters::*;
use crate::pipeline::{Feedback, PipelineError, Receiver, Result};
use crate::sink::{DataRequirements, DataSink, DataSinkProvider, SinkInfo};
use crate::transformer;

use attributes::{attributes_to_record, fill_missing_fields, make_field_list, make_table_builder};

pub struct ShapefileSinkProvider {}

impl DataSinkProvider for ShapefileSinkProvider {
    fn info(&self) -> SinkInfo {
        SinkInfo {
            id_name: "shapefile".to_string(),
            name: "Shapefile".to_string(),
        }
    }

    fn parameters(&self) -> Parameters {
        let mut params = Parameters::new();
        params.define(
            "@output".into(),
            ParameterEntry {
                description: "Output file path".into(),
                required: true,
                parameter: ParameterType::FileSystemPath(FileSystemPathParameter {
                    value: None,
                    must_exist: false,
                }),
            },
        );
        params
    }

    fn create(&self, params: &Parameters) -> Box<dyn DataSink> {
        let output_path = get_parameter_value!(params, "@output", FileSystemPath);

        Box::<ShapefileSink>::new(ShapefileSink {
            output_path: output_path.as_ref().unwrap().into(),
        })
    }
}

pub struct ShapefileSink {
    output_path: PathBuf,
}

impl DataSink for ShapefileSink {
    fn make_requirements(&self) -> DataRequirements {
        DataRequirements {
            shorten_names_for_shapefile: true,
            tree_flattening: transformer::TreeFlatteningSpec::Flatten {
                feature: transformer::FeatureFlatteningOption::AllExceptThematicSurfaces,
                data: transformer::DataFlatteningOption::TopLevelOnly,
                object: transformer::ObjectFlatteningOption::None,
            },

            ..Default::default()
        }
    }

    fn run(&mut self, upstream: Receiver, feedback: &Feedback, _schema: &Schema) -> Result<()> {
        let (sender, receiver) = std::sync::mpsc::sync_channel(1000);

        let (ra, rb) = rayon::join(
            || {
                // Convert CityObjects to Shapefile objects

                upstream
                    .into_iter()
                    .par_bridge()
                    .try_for_each_with(sender, |sender, parcel| {
                        feedback.ensure_not_canceled()?;

                        let Value::Object(object) = &parcel.entity.root else {
                            return Ok(());
                        };
                        let typename = object.typename.clone();

                        // The ObjectStereotype's Feature and Object's id are stored in attributes
                        let (shape, attributes) = entity_to_shape(parcel.entity);

                        if sender.send((typename, shape, attributes)).is_err() {
                            return Err(PipelineError::Canceled);
                        };

                        Ok(())
                    })
            },
            || {
                // Write Shapefile to a file

                // Attribute fields for the features
                // FieldName byte representation cannot exceed 11 bytes
                let mut grouped_features = IndexMap::<String, Vec<(shapefile::Shape, Map)>>::new();

                receiver
                    .into_iter()
                    .for_each(|(typename, shape, attributes)| {
                        grouped_features
                            .entry(typename.to_string())
                            .or_default()
                            .push((shape, attributes));
                    });

                // Write a Shapefile file set for each typename
                for (typename, features) in grouped_features {
                    let table_info = make_field_list(&features);
                    let table_builder = make_table_builder(&table_info);

                    // Create all the files needed for the shapefile to be complete (.shp, .shx, .dbf)
                    std::fs::create_dir_all(&self.output_path)?;
                    let shp_path = self
                        .output_path
                        .join(format!("{}.shp", typename.replace(':', "_")));

                    let feature_count = features.len();
                    let has_no_geometry = features
                        .iter()
                        .all(|(shape, _)| matches!(shape, shapefile::Shape::NullShape));

                    // NOTE: Need to be scoped to drop the writer before removing .shp/.shx
                    {
                        let mut writer = shapefile::Writer::from_path(&shp_path, table_builder)?;

                        // Write each feature
                        for (shape, mut attributes) in features {
                            fill_missing_fields(&mut attributes, &table_info);
                            let record = attributes_to_record(attributes);

                            match shape {
                                shapefile::Shape::PolygonZ(polygon) => {
                                    writer.write_shape_and_record(&polygon, &record)
                                }
                                shapefile::Shape::NullShape if !has_no_geometry => {
                                    // FIXME: feature may have no geometry. e.g.
                                    // - Building (no geometry)
                                    //     - BuildingPart (has geometry)
                                    //     - BuildingPart (has geometry)
                                    log::warn!("Feature without geometry is not supported yet.");
                                    Ok(())
                                }
                                shapefile::Shape::NullShape if has_no_geometry => {
                                    // Write dummy data once because shapefile-rs cannot write NullShape file
                                    let point = shapefile::Point::default();
                                    writer.write_shape_and_record(&point, &record)
                                }
                                _ => {
                                    log::warn!("Unsupported shape type");
                                    Ok(())
                                }
                            }?;
                        }
                    }

                    // If this type has no geometry (i.e. Data or Object stereotype)
                    if has_no_geometry {
                        // Remove dummy .shp and .shx and write a NullShape file.
                        remove_file(&shp_path)?;
                        let shx_path = shp_path.with_extension("shx");
                        remove_file(&shx_path)?;
                        null_shape::write_shp(
                            BufWriter::new(File::create(shp_path)?),
                            feature_count,
                        )?;
                        null_shape::write_shx(
                            BufWriter::new(File::create(shx_path)?),
                            feature_count,
                        )?;
                    }
                }

                Ok::<(), shapefile::Error>(())
            },
        );

        match ra {
            Ok(_) | Err(PipelineError::Canceled) => {}
            Err(error) => feedback.fatal_error(error),
        }
        match rb {
            Ok(_) => {}
            Err(shapefile::Error::IoError(error)) => {
                feedback.fatal_error(PipelineError::IoError(error))
            }
            Err(error) => feedback.fatal_error(PipelineError::Other(error.to_string())),
        }

        Ok(())
    }
}

/// Create Shapefile features from a Entity
/// Each feature for MultiPolygon, MultiLineString, and MultiPoint will be created (if it exists)
/// TODO: Implement MultiLineString and MultiPoint handling
pub fn entity_to_shape(entity: Entity) -> (shapefile::Shape, Map) {
    let Value::Object(mut obj) = entity.root else {
        return (shapefile::Shape::NullShape, Map::default());
    };

<<<<<<< HEAD
    let ObjectStereotype::Feature {
        id: obj_id,
        geometries,
    } = &obj.stereotype
    else {
=======
    let ObjectStereotype::Feature { id, geometries } = obj.stereotype else {
>>>>>>> 18c3d7b3
        return (shapefile::Shape::NullShape, obj.attributes);
    };

    // Insert Feature id as a attribute
    obj.attributes.insert("id".to_string(), Value::String(id));

    let geom_store = entity.geometry_store.read().unwrap();

    let mut mpoly = nusamai_geometry::MultiPolygon::<1, u32>::new();

    geometries.iter().for_each(|entry| match entry.ty {
        GeometryType::Solid | GeometryType::Surface | GeometryType::Triangle => {
            for idx_poly in geom_store
                .multipolygon
                .iter_range(entry.pos as usize..(entry.pos + entry.len) as usize)
            {
                mpoly.push(&idx_poly);
            }
        }
        GeometryType::Curve => unimplemented!(),
        GeometryType::Point => unimplemented!(),
    });

    if !mpoly.is_empty() {
        let shape =
            shapefile::Shape::PolygonZ(indexed_multipolygon_to_shape(&geom_store.vertices, &mpoly));

        // add gml_id as attributes
        obj.attributes
            .insert("id".to_string(), Value::String(obj_id.clone()));

        return (shape, obj.attributes);
    }

    (shapefile::Shape::NullShape, obj.attributes)
}

#[cfg(test)]
mod tests {
    use std::sync::RwLock;

    use super::*;
    use nusamai_citygml::{object::Object, GeometryRef};
    use nusamai_geometry::MultiPolygon;
    use nusamai_projection::crs::EPSG_JGD2011_GEOGRAPHIC_3D;
    use shapefile::NO_DATA;

    #[test]
    fn test_toplevel_cityobj_multipolygon() {
        let vertices: Vec<[f64; 3]> = vec![
            [0., 0., 111.],
            [5., 0., 111.],
            [5., 5., 111.],
            [0., 5., 111.],
        ];
        let mut mpoly = MultiPolygon::<1, u32>::new();
        mpoly.add_exterior([[0], [1], [2], [3], [0]]);
        let geometries = nusamai_citygml::GeometryStore {
            epsg: EPSG_JGD2011_GEOGRAPHIC_3D,
            vertices,
            multipolygon: mpoly,
            ..Default::default()
        };

        let obj = Entity {
            root: Value::Object(Object {
                typename: "dummy".into(),
                attributes: Default::default(),
                stereotype: nusamai_citygml::object::ObjectStereotype::Feature {
                    id: "dummy".into(),
                    geometries: vec![GeometryRef {
                        ty: GeometryType::Solid,
                        pos: 0,
                        len: 1,
                        lod: 1,
                    }],
                },
            }),
            base_url: url::Url::parse("file:///dummy").unwrap(),
            geometry_store: RwLock::new(geometries).into(),
            appearance_store: Default::default(),
        };

        let (shapes, attributes) = entity_to_shape(obj);
        assert_eq!(
            attributes.get("id").unwrap(),
            &Value::String("dummy".into())
        );

        if let shapefile::Shape::PolygonZ(polygon) = &shapes {
            assert_eq!(polygon.rings().len(), 1);
            assert_eq!(
                polygon.ring(0).unwrap(),
                &shapefile::PolygonRing::Outer(vec![
                    // Outer ring: re-ordered to clockwise
                    shapefile::PointZ::new(0., 0., 111., NO_DATA),
                    shapefile::PointZ::new(0., 5., 111., NO_DATA),
                    shapefile::PointZ::new(5., 5., 111., NO_DATA),
                    shapefile::PointZ::new(5., 0., 111., NO_DATA),
                    shapefile::PointZ::new(0., 0., 111., NO_DATA), // automatically closed
                ])
            )
        } else {
            panic!("Expected PolygonZ.");
        }
    }
}<|MERGE_RESOLUTION|>--- conflicted
+++ resolved
@@ -216,15 +216,7 @@
         return (shapefile::Shape::NullShape, Map::default());
     };
 
-<<<<<<< HEAD
-    let ObjectStereotype::Feature {
-        id: obj_id,
-        geometries,
-    } = &obj.stereotype
-    else {
-=======
     let ObjectStereotype::Feature { id, geometries } = obj.stereotype else {
->>>>>>> 18c3d7b3
         return (shapefile::Shape::NullShape, obj.attributes);
     };
 
