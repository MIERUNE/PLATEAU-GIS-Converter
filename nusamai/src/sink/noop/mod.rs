--- conflicted
+++ resolved
@@ -2,13 +2,9 @@
 //!
 //! This is a demo sync that only counts the number of features and vertices and does not generate any output.
 
-<<<<<<< HEAD
 use nusamai_citygml::schema::Schema;
 
-use crate::parameters::Parameters;
-=======
 use crate::parameters::{FileSystemPathParameter, ParameterEntry, ParameterType, Parameters};
->>>>>>> 58dff619
 use crate::pipeline::{Feedback, Receiver};
 use crate::sink::{DataSink, DataSinkProvider, SinkInfo};
 
