--- conflicted
+++ resolved
@@ -49,15 +49,12 @@
 }
 
 pub struct DataRequirements {
-<<<<<<< HEAD
-=======
     pub output_epsg: crs::EpsgCode,
->>>>>>> 8eb5ee89
     /// Whether to shorten field names to 10 characters or less for Shapefiles.
     pub shorten_names_for_shapefile: bool,
     pub tree_flattening: transformer::TreeFlatteningSpec,
     /// Whether to use appearance information (if false, the pipeline can skip the appearance parsing)
-    pub use_apperance: bool,
+    pub use_appearance: bool,
     /// Whether to bind appearance information to the geometry
     pub resolve_appearance: bool,
     pub mergedown: transformer::MergedownSpec,
@@ -68,13 +65,10 @@
 impl Default for DataRequirements {
     fn default() -> Self {
         Self {
-<<<<<<< HEAD
-=======
             output_epsg: crs::EPSG_WGS84_GEOGRAPHIC_3D,
->>>>>>> 8eb5ee89
             shorten_names_for_shapefile: false,
             tree_flattening: transformer::TreeFlatteningSpec::None,
-            use_apperance: false,
+            use_appearance: false,
             resolve_appearance: false,
             mergedown: transformer::MergedownSpec::RemoveDescendantFeatures,
             key_value: transformer::KeyValueSpec::Jsonify,
