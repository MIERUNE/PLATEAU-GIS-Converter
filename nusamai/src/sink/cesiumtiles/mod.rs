--- conflicted
+++ resolved
@@ -106,14 +106,8 @@
 }
 
 impl DataSink for CesiumTilesSink {
-<<<<<<< HEAD
-    fn make_requirements(&self) -> DataRequirements {
-        DataRequirements {
-            use_appearance: true,
-=======
     fn make_requirements(&mut self, properties: Vec<TransformerOption>) -> DataRequirements {
         let default_requirements = DataRequirements {
->>>>>>> bd4f23e1
             resolve_appearance: true,
             key_value: crate::transformer::KeyValueSpec::JsonifyObjects,
             ..Default::default()
