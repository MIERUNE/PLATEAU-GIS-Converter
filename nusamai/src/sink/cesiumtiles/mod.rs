//! 3D Tiles sink

use std::fs;
mod gltf;
mod slice;
mod sort;
mod tiling;

use std::io::BufWriter;
use std::path::{Path, PathBuf};
use std::sync::{mpsc, Arc, Mutex};

use ahash::RandomState;
use earcut_rs::utils_3d::project3d_to_2d;
use earcut_rs::Earcut;
use ext_sort::{buffer::mem::MemoryLimitedBufferBuilder, ExternalSorter, ExternalSorterBuilder};
use indexmap::IndexSet;
use itertools::Itertools;
use nusamai_mvt::TileZXY;
use nusamai_projection::cartesian::geographic_to_geocentric;
use rayon::prelude::*;
use serde::{Deserialize, Serialize};

use nusamai_citygml::schema::Schema;
use nusamai_geometry::MultiPolygon;
use nusamai_mvt::tileid::TileIdMethod;

use crate::parameters::*;
<<<<<<< HEAD
use crate::pipeline::{Feedback, PipelineError, Receiver, Result};
=======
use crate::pipeline::{Feedback, Receiver};
use crate::sink::cesiumtiles::gltf::write_gltf_glb;
>>>>>>> b9e77879
use crate::sink::{DataSink, DataSinkProvider, SinkInfo};
use crate::{get_parameter_value, transformer};
use slice::slice_cityobj_geoms;
use sort::BincodeExternalChunk;

use tiling::{TileSpec, TileTree};

pub struct CesiumTilesSinkProvider {}

impl DataSinkProvider for CesiumTilesSinkProvider {
    fn info(&self) -> SinkInfo {
        SinkInfo {
            name: "Vector Tiles (MVT)".to_string(),
        }
    }

    fn parameters(&self) -> Parameters {
        let mut params = Parameters::new();
        params.define(
            "@output".into(),
            ParameterEntry {
                description: "Output file path".into(),
                required: true,
                parameter: ParameterType::FileSystemPath(FileSystemPathParameter {
                    value: None,
                    must_exist: false,
                }),
            },
        );
        // TODO: min Zoom
        // TODO: max Zoom
        params
    }

    fn create(&self, params: &Parameters) -> Box<dyn DataSink> {
        let output_path = get_parameter_value!(params, "@output", FileSystemPath);

        Box::<CesiumTilesSink>::new(CesiumTilesSink {
            output_path: output_path.as_ref().unwrap().into(),
        })
    }
}

struct CesiumTilesSink {
    output_path: PathBuf,
}

#[derive(Serialize, Deserialize, deepsize::DeepSizeOf)]
struct SerializedSlicedFeature {
    tile_id: u64,
    #[serde(with = "serde_bytes")]
    body: Vec<u8>,
}

#[derive(Serialize, Deserialize)]
struct SlicedFeature<'a> {
    geometry: MultiPolygon<'a, 3>,
    properties: nusamai_citygml::object::Value,
}

impl DataSink for CesiumTilesSink {
    fn make_transform_requirements(&self) -> transformer::Requirements {
        use transformer::RequirementItem;

        transformer::Requirements {
            mergedown: RequirementItem::Recommended(transformer::Mergedown::Full),
            ..Default::default()
        }
    }

    fn run(&mut self, upstream: Receiver, feedback: &Feedback, _schema: &Schema) -> Result<()> {
        let (sender_sliced, receiver_sliced) = mpsc::sync_channel(2000);
        let (sender_sorted, receiver_sorted) = mpsc::sync_channel(2000);

        let tile_id_conv = TileIdMethod::Hilbert;

        // TODO: refactoring

        std::thread::scope(|s| {
            // Slicing geometry along the tile boundaries
            {
                s.spawn(move || {
                    if let Err(error) =
                        geometry_slicing_stage(feedback, upstream, tile_id_conv, sender_sliced)
                    {
                        feedback.report_fatal_error(error);
                    }
                });
            }

            // Sort features by tile_id (using external sorter)
            {
                s.spawn(move || {
                    feature_sorting_stage(receiver_sliced, sender_sorted);
                });
            }

            // Group sorted features and write them into tiles
            {
                let output_path = &self.output_path;
                s.spawn(move || {
                    // Run in a separate thread pool to avoid deadlocks
                    let pool = rayon::ThreadPoolBuilder::new()
                        .use_current_thread()
                        .build()
                        .unwrap();
                    pool.install(|| {
                        if let Err(error) =
                            tile_writing_stage(output_path, feedback, receiver_sorted, tile_id_conv)
                        {
                            feedback.report_fatal_error(error);
                        }
                    })
                });
            }
        });

        Ok(())
    }
}

fn geometry_slicing_stage(
    feedback: &Feedback,
    upstream: mpsc::Receiver<crate::pipeline::Parcel>,
    tile_id_conv: TileIdMethod,
    sender_sliced: mpsc::SyncSender<SerializedSlicedFeature>,
) -> Result<()> {
    // Convert CityObjects to sliced features
    upstream.into_iter().par_bridge().try_for_each(|parcel| {
        feedback.ensure_not_canceled()?;

        slice_cityobj_geoms(&parcel.entity, 7, 17, |(z, x, y), mpoly| {
            let feature = SlicedFeature {
                geometry: mpoly,
                properties: parcel.entity.root.clone(),
            };
            let bytes = bincode::serialize(&feature).unwrap();
            let sfeat = SerializedSlicedFeature {
                tile_id: tile_id_conv.zxy_to_id(z, x, y),
                body: bytes,
            };

            if sender_sliced.send(sfeat).is_err() {
                return Err(PipelineError::Canceled);
            };
            Ok(())
        })
    })?;

    Ok(())
}

fn feature_sorting_stage(
    receiver_sliced: mpsc::Receiver<SerializedSlicedFeature>,
    sender_sorted: mpsc::SyncSender<(u64, Vec<SerializedSlicedFeature>)>,
) {
    let sorter: ExternalSorter<
        SerializedSlicedFeature,
        std::io::Error,
        MemoryLimitedBufferBuilder,
        BincodeExternalChunk<_>,
        // TODO: Implement an external sorter by ourselves?
    > = ExternalSorterBuilder::new()
        .with_tmp_dir(Path::new("./"))
        .with_buffer(MemoryLimitedBufferBuilder::new(200 * 1024 * 1024)) // TODO
        .with_threads_number(8) // TODO
        .build()
        .unwrap();
    let sorted = sorter
        .sort_by(receiver_sliced.into_iter().map(Ok), |a, b| {
            a.tile_id.cmp(&b.tile_id)
        })
        .unwrap();

    for (tile_id, ser_feats) in &sorted
        .map(std::result::Result::unwrap)
        .group_by(|ser_feat| ser_feat.tile_id)
    {
        let ser_feats: Vec<_> = ser_feats.collect();
        if sender_sorted.send((tile_id, ser_feats)).is_err() {
            return;
        };
    }
}

fn tile_writing_stage(
    output_path: &Path,
    feedback: &Feedback,
    receiver_sorted: mpsc::Receiver<(u64, Vec<SerializedSlicedFeature>)>,
    tile_id_conv: TileIdMethod,
) -> Result<()> {
    let ellipsoid = nusamai_projection::ellipsoid::wgs84();
    let tiles: Arc<Mutex<Vec<TileSpec>>> = Default::default();

    receiver_sorted
        .into_iter()
        .par_bridge()
        .try_for_each(|(tile_id, sfeats)| {
            feedback.ensure_not_canceled()?;

            let mut tilespec = TileSpec {
                zxy: (0, 0, 0),
                min_lng: f64::MAX,
                max_lng: f64::MIN,
                min_lat: f64::MAX,
                max_lat: f64::MIN,
                min_height: f64::MAX,
                max_height: f64::MIN,
            };

            let mut earcutter = Earcut::new();
            let mut buf3d: Vec<f64> = Vec::new();
            let mut buf2d: Vec<f64> = Vec::new();
            let mut triangles_buf: Vec<u32> = Vec::new();
            let mut triangles = Vec::new();

            for ser_feat in sfeats {
                let mut feat: SlicedFeature = bincode::deserialize(&ser_feat.body).unwrap();

                feat.geometry.transform_inplace(|&[lng, lat, height]| {
                    tilespec.min_lng = tilespec.min_lng.min(lng);
                    tilespec.max_lng = tilespec.max_lng.max(lng);
                    tilespec.min_lat = tilespec.min_lat.min(lat);
                    tilespec.max_lat = tilespec.max_lat.max(lat);
                    tilespec.min_height = tilespec.min_height.min(height);
                    tilespec.max_height = tilespec.max_height.max(height);

                    let (x, y, z) = geographic_to_geocentric(&ellipsoid, lng, lat, height);
                    [x, z, -y]
                });

                for poly in &feat.geometry {
                    let num_outer = match poly.hole_indices().first() {
                        Some(&v) => v as usize,
                        None => poly.coords().len() / 3,
                    };

                    buf3d.clear();
                    buf3d.extend(poly.coords());

                    if project3d_to_2d(&buf3d, num_outer, &mut buf2d) {
                        // earcut
                        earcutter.earcut(&buf2d, poly.hole_indices(), 2, &mut triangles_buf);
                        triangles.extend(triangles_buf.iter().map(|idx| {
                            [
                                buf3d[*idx as usize * 3],
                                buf3d[*idx as usize * 3 + 1],
                                buf3d[*idx as usize * 3 + 2],
                            ]
                        }));
                    }
                }
            }

            // calculate the centroid and min/max
            let mut pos_max = [f64::MIN; 3];
            let mut pos_min = [f64::MAX; 3];
            let mut translation = [0.; 3];

            for &[x, y, z] in &triangles {
                pos_min = [
                    f64::min(pos_min[0], x),
                    f64::min(pos_min[1], y),
                    f64::min(pos_min[2], z),
                ];
                pos_max = [
                    f64::max(pos_max[0], x),
                    f64::max(pos_max[1], y),
                    f64::max(pos_max[2], z),
                ];
            }
            // TODO: Use a library for 3d linalg
            translation[0] = (pos_max[0] + pos_min[0]) / 2.;
            translation[1] = (pos_max[1] + pos_min[1]) / 2.;
            translation[2] = (pos_max[2] + pos_min[2]) / 2.;
            pos_min[0] -= translation[0];
            pos_max[0] -= translation[0];
            pos_min[1] -= translation[1];
            pos_max[1] -= translation[1];
            pos_min[2] -= translation[2];
            pos_max[2] -= translation[2];

            // make vertices and indices
            let mut vertices: IndexSet<[u32; 3], RandomState> = IndexSet::default();
            let indices: Vec<_> = triangles
                .iter()
                .map(|&[x, y, z]| {
                    let (x, y, z) = (x - translation[0], y - translation[1], z - translation[2]);
                    let vbits = [
                        (x as f32).to_bits(),
                        (y as f32).to_bits(),
                        (z as f32).to_bits(),
                    ];
                    let (index, _) = vertices.insert_full(vbits);
                    index as u32
                })
                .collect();

            // Remove degenerate triangles
            let indices: Vec<u32> = indices
                .chunks_exact(3)
                .filter(|idx| (idx[0] != idx[1] && idx[1] != idx[2] && idx[2] != idx[0]))
                .flatten()
                .copied()
                .collect();

            let zxy: TileZXY = tile_id_conv.id_to_zxy(tile_id);
            let (zoom, x, y) = zxy;
            tilespec.zxy = zxy;
            tiles.lock().unwrap().push(tilespec);

            // print tile information
            let (min_y, max_y) = tiling::y_slice_range(zoom, y);
            let xs = tiling::x_step(zoom, y);
            let (min_x, max_x) = tiling::x_slice_range(zoom, x as i32, xs);
            println!(
                "tile: z={}, x={}, y={} (lng: {} -> {}, lat: {} -> {})",
                zoom, x, y, min_x, max_x, min_y, max_y
            );
            println!("{:?} {:?}", vertices.len(), indices.len());

            // write to file
            let path_glb = output_path.join(Path::new(&format!("{}/{}/{}.glb", zoom, x, y)));
            if let Some(dir) = path_glb.parent() {
                if let Err(e) = fs::create_dir_all(dir) {
                    panic!("Fatal error: {:?}", e); // FIXME
                }
            }

            let mut file = std::fs::File::create(path_glb).unwrap();
            let mut writer = BufWriter::new(&mut file);
            write_gltf_glb(
                &mut writer,
                pos_min,
                pos_max,
                translation,
                vertices,
                indices,
            );

            Ok(())
<<<<<<< HEAD
        })
}

fn write_gltf_glb(
    path: &Path,
    min: [f64; 3],
    max: [f64; 3],
    translation: [f64; 3],
    vertices: impl IntoIterator<Item = [u32; 3]>,
    indices: impl IntoIterator<Item = u32>,
) {
    use nusamai_gltf_json::*;

    println!("tr: {:?}", translation);
=======
        });
>>>>>>> b9e77879

    let mut tree = TileTree::default();
    for tilespec in tiles.lock().unwrap().drain(..) {
        tree.add_node(tilespec);
    }

    let tileset = nusamai_3dtiles_json::tileset::Tileset {
        asset: nusamai_3dtiles_json::tileset::Asset {
            version: "1.1".to_string(),
            ..Default::default()
        },
        root: tree.into_tileset_root(),
        geometric_error: 1e+100,
        ..Default::default()
    };

    let root_tileset_path = output_path.join(Path::new("tileset.json"));
    fs::write(
        root_tileset_path,
        serde_json::to_string_pretty(&tileset).unwrap(),
    )
    .unwrap()
}<|MERGE_RESOLUTION|>--- conflicted
+++ resolved
@@ -26,12 +26,8 @@
 use nusamai_mvt::tileid::TileIdMethod;
 
 use crate::parameters::*;
-<<<<<<< HEAD
 use crate::pipeline::{Feedback, PipelineError, Receiver, Result};
-=======
-use crate::pipeline::{Feedback, Receiver};
 use crate::sink::cesiumtiles::gltf::write_gltf_glb;
->>>>>>> b9e77879
 use crate::sink::{DataSink, DataSinkProvider, SinkInfo};
 use crate::{get_parameter_value, transformer};
 use slice::slice_cityobj_geoms;
@@ -373,24 +369,7 @@
             );
 
             Ok(())
-<<<<<<< HEAD
-        })
-}
-
-fn write_gltf_glb(
-    path: &Path,
-    min: [f64; 3],
-    max: [f64; 3],
-    translation: [f64; 3],
-    vertices: impl IntoIterator<Item = [u32; 3]>,
-    indices: impl IntoIterator<Item = u32>,
-) {
-    use nusamai_gltf_json::*;
-
-    println!("tr: {:?}", translation);
-=======
         });
->>>>>>> b9e77879
 
     let mut tree = TileTree::default();
     for tilespec in tiles.lock().unwrap().drain(..) {
