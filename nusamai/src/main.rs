use std::env;
use std::sync::{Arc, Mutex};

use clap::Parser;

use nusamai::pipeline::Canceller;
use nusamai::sink::{
    cesiumtiles::CesiumTilesSinkProvider, czml::CzmlSinkProvider, geojson::GeoJsonSinkProvider,
<<<<<<< HEAD
    geojson_transform_exp::GeoJsonTransformExpSinkProvider, gltf::GltfPocSinkProvider,
    gpkg::GpkgSinkProvider, mvt::MVTSinkProvider, noop::NoopSinkProvider,
=======
    geojson_transform_exp::GeoJsonTransformExpSinkProvider, gltf_poc::GltfPocSinkProvider,
    gpkg::GpkgSinkProvider, kml::KmlSinkProvider, mvt::MVTSinkProvider, noop::NoopSinkProvider,
>>>>>>> 3d9c2993
    ply::StanfordPlySinkProvider, serde::SerdeSinkProvider, shapefile::ShapefileSinkProvider,
};

use nusamai::sink::{DataSink, DataSinkProvider};
use nusamai::source::citygml::CityGmlSourceProvider;
use nusamai::source::{DataSource, DataSourceProvider};
use nusamai::transformer::MultiThreadTransformer;
use nusamai::transformer::{NusamaiTransformBuilder, TransformBuilder};
use nusamai_citygml::CityGmlElement;
use nusamai_plateau::models::TopLevelCityObject;

#[derive(clap::Parser)]
#[command(author, version, about, long_about = None)]
struct Args {
    #[arg()]
    file_patterns: Vec<String>,

    /// Sink choice
    #[arg(value_enum, long)]
    sink: SinkChoice,

    /// Output path
    #[arg(long)]
    output: String,

    /// Options for the source
    #[arg(short = 'i', value_parser = parse_key_val)]
    sourceopt: Vec<(String, String)>,

    /// Options for the sink
    #[arg(short = 'o', value_parser = parse_key_val)]
    sinkopt: Vec<(String, String)>,
}

fn parse_key_val(s: &str) -> Result<(String, String), String> {
    let pos = s
        .find('=')
        .ok_or_else(|| format!("invalid KEY=value: no `=` found in `{s}`"))?;
    Ok((s[..pos].into(), s[pos + 1..].into()))
}

#[derive(clap::ValueEnum, Clone)]
enum SinkChoice {
    Noop,
    Serde,
    Geojson,
    Gpkg,
    Mvt,
    GeojsonTransformExp,
    #[clap(name = "3dtiles")]
    CesiumTiles,
    Shapefile,
    Czml,
    Ply,
<<<<<<< HEAD
    Gltf,
=======
    KML,
    GltfPoc,
>>>>>>> 3d9c2993
}

impl SinkChoice {
    fn create(&self) -> Box<dyn DataSinkProvider> {
        match self {
            SinkChoice::Noop => Box::new(NoopSinkProvider {}),
            SinkChoice::Serde => Box::new(SerdeSinkProvider {}),
            SinkChoice::Geojson => Box::new(GeoJsonSinkProvider {}),
            SinkChoice::GeojsonTransformExp => Box::new(GeoJsonTransformExpSinkProvider {}),
            SinkChoice::Gpkg => Box::new(GpkgSinkProvider {}),
            SinkChoice::Mvt => Box::new(MVTSinkProvider {}),
            SinkChoice::CesiumTiles => Box::new(CesiumTilesSinkProvider {}),
            SinkChoice::Shapefile => Box::new(ShapefileSinkProvider {}),
            SinkChoice::Czml => Box::new(CzmlSinkProvider {}),
            SinkChoice::Ply => Box::new(StanfordPlySinkProvider {}),
<<<<<<< HEAD
            SinkChoice::Gltf => Box::new(GltfPocSinkProvider {}),
=======
            SinkChoice::KML => Box::new(KmlSinkProvider {}),
            SinkChoice::GltfPoc => Box::new(GltfPocSinkProvider {}),
>>>>>>> 3d9c2993
        }
    }
}

fn main() {
    if env::var("RUST_LOG").is_err() {
        env::set_var("RUST_LOG", "info")
    }
    pretty_env_logger::init();

    let args = {
        // output path
        let mut args = Args::parse();
        args.sinkopt.push(("@output".into(), args.output.clone()));

        args
    };

    let mut canceller = Arc::new(Mutex::new(Canceller::default()));
    {
        let canceller = canceller.clone();
        ctrlc::set_handler(move || {
            log::info!("request cancellation");
            canceller.lock().unwrap().cancel();
        })
        .expect("Error setting Ctrl-C handler");
    }

    let source = {
        // glob input file patterns
        let mut filenames = vec![];
        for file_pattern in &args.file_patterns {
            let file_pattern = shellexpand::tilde(file_pattern);
            for entry in glob::glob(&file_pattern).unwrap() {
                filenames.push(entry.unwrap());
            }
        }

        let source_provider: Box<dyn DataSourceProvider> =
            Box::new(CityGmlSourceProvider { filenames });
        let mut source_params = source_provider.parameters();
        if let Err(err) = source_params.update_values_with_str(&args.sourceopt) {
            log::error!("Error parsing source parameters: {:?}", err);
            return;
        };
        if let Err(err) = source_params.validate() {
            log::error!("Error validating source parameters: {:?}", err);
            return;
        }
        source_provider.create(&source_params)
    };

    let sink = {
        let sink_provider = args.sink.create();
        let mut sink_params = sink_provider.parameters();
        if let Err(err) = sink_params.update_values_with_str(&args.sinkopt) {
            log::error!("Error parsing sink options: {:?}", err);
            return;
        };
        if let Err(err) = sink_params.validate() {
            log::error!("Error validating source parameters: {:?}", err);
            return;
        }
        sink_provider.create(&sink_params)
    };

    run(source, sink, &mut canceller);
}

fn run(
    source: Box<dyn DataSource>,
    sink: Box<dyn DataSink>,
    canceller: &mut Arc<Mutex<Canceller>>,
) {
    let total_time = std::time::Instant::now();

    // Prepare the transformer for the pipeline and transform the schema
    let (transformer, schema) = {
        let requirements = sink.make_transform_requirements();
        let transform_builder = NusamaiTransformBuilder::new(requirements.into());
        let mut schema = nusamai_citygml::schema::Schema::default();
        TopLevelCityObject::collect_schema(&mut schema);
        transform_builder.transform_schema(&mut schema);
        let transformer = Box::new(MultiThreadTransformer::new(transform_builder));
        (transformer, schema)
    };

    // start the pipeline
    let (handle, watcher, inner_canceller) =
        nusamai::pipeline::run(source, transformer, sink, schema.into());
    *canceller.lock().unwrap() = inner_canceller;

    std::thread::scope(|scope| {
        // log watcher
        scope.spawn(move || {
            for msg in watcher {
                log::info!("Feedback message from the pipeline {:?}", msg);
            }
        });
    });

    // wait for the pipeline to finish
    handle.join();
    if canceller.lock().unwrap().is_canceled() {
        log::info!("Pipeline canceled");
    }

    log::info!("Total processing time: {:?}", total_time.elapsed());
}<|MERGE_RESOLUTION|>--- conflicted
+++ resolved
@@ -6,13 +6,8 @@
 use nusamai::pipeline::Canceller;
 use nusamai::sink::{
     cesiumtiles::CesiumTilesSinkProvider, czml::CzmlSinkProvider, geojson::GeoJsonSinkProvider,
-<<<<<<< HEAD
-    geojson_transform_exp::GeoJsonTransformExpSinkProvider, gltf::GltfPocSinkProvider,
+    geojson_transform_exp::GeoJsonTransformExpSinkProvider, gltf::GltfSinkProvider,
     gpkg::GpkgSinkProvider, mvt::MVTSinkProvider, noop::NoopSinkProvider,
-=======
-    geojson_transform_exp::GeoJsonTransformExpSinkProvider, gltf_poc::GltfPocSinkProvider,
-    gpkg::GpkgSinkProvider, kml::KmlSinkProvider, mvt::MVTSinkProvider, noop::NoopSinkProvider,
->>>>>>> 3d9c2993
     ply::StanfordPlySinkProvider, serde::SerdeSinkProvider, shapefile::ShapefileSinkProvider,
 };
 
@@ -67,12 +62,8 @@
     Shapefile,
     Czml,
     Ply,
-<<<<<<< HEAD
+    KML,
     Gltf,
-=======
-    KML,
-    GltfPoc,
->>>>>>> 3d9c2993
 }
 
 impl SinkChoice {
@@ -88,12 +79,8 @@
             SinkChoice::Shapefile => Box::new(ShapefileSinkProvider {}),
             SinkChoice::Czml => Box::new(CzmlSinkProvider {}),
             SinkChoice::Ply => Box::new(StanfordPlySinkProvider {}),
-<<<<<<< HEAD
-            SinkChoice::Gltf => Box::new(GltfPocSinkProvider {}),
-=======
+            SinkChoice::Gltf => Box::new(GltfSinkProvider {}),
             SinkChoice::KML => Box::new(KmlSinkProvider {}),
-            SinkChoice::GltfPoc => Box::new(GltfPocSinkProvider {}),
->>>>>>> 3d9c2993
         }
     }
 }
