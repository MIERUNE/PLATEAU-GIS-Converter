--- conflicted
+++ resolved
@@ -59,11 +59,8 @@
     #[clap(name = "3dtiles")]
     CesiumTiles,
     Shapefile,
-<<<<<<< HEAD
     Czml,
-=======
     Ply,
->>>>>>> a855f7e0
 }
 
 impl SinkChoice {
@@ -77,11 +74,8 @@
             SinkChoice::Mvt => Box::new(MVTSinkProvider {}),
             SinkChoice::CesiumTiles => Box::new(CesiumTilesSinkProvider {}),
             SinkChoice::Shapefile => Box::new(ShapefileSinkProvider {}),
-<<<<<<< HEAD
             SinkChoice::Czml => Box::new(CzmlSinkProvider {}),
-=======
             SinkChoice::Ply => Box::new(StanfordPlySinkProvider {}),
->>>>>>> a855f7e0
         }
     }
 }
