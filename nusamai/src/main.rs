use std::env;
use std::sync::{Arc, Mutex};

use clap::Parser;

use nusamai::pipeline::Canceller;
use nusamai::sink::{
    geojson::GeoJsonSinkProvider, geojson_transform_exp::GeoJsonTransformExpSinkProvider,
    gpkg::GpkgSinkProvider, mvt::MVTSinkProvider, noop::NoopSinkProvider, serde::SerdeSinkProvider,
<<<<<<< HEAD
    gltf::GltfSinkProvider,
=======
    shapefile::ShapefileSinkProvider,
>>>>>>> 783c7934
};
use nusamai::sink::{DataSink, DataSinkProvider};
use nusamai::source::citygml::CityGmlSourceProvider;
use nusamai::source::{DataSource, DataSourceProvider};
use nusamai::transformer::MultiThreadTransformer;
use nusamai::transformer::{NusamaiTransformBuilder, TransformBuilder};
use nusamai_citygml::CityGmlElement;
use nusamai_plateau::models::TopLevelCityObject;

#[derive(clap::Parser)]
#[command(author, version, about, long_about = None)]
struct Args {
    #[arg()]
    filenames: Vec<String>,

    /// Sink choice
    #[arg(value_enum, long)]
    sink: SinkChoice,

    /// Output path
    #[arg(long)]
    output: String,

    /// Options for the source
    #[arg(short = 'i', value_parser = parse_key_val)]
    sourceopt: Vec<(String, String)>,

    /// Options for the sink
    #[arg(short = 'o', value_parser = parse_key_val)]
    sinkopt: Vec<(String, String)>,
}

fn parse_key_val(s: &str) -> Result<(String, String), String> {
    let pos = s
        .find('=')
        .ok_or_else(|| format!("invalid KEY=value: no `=` found in `{s}`"))?;
    Ok((s[..pos].into(), s[pos + 1..].into()))
}

#[derive(clap::ValueEnum, Clone)]
enum SinkChoice {
    Noop,
    Serde,
    Geojson,
    Gpkg,
    Mvt,
    GeojsonTransformExp,
<<<<<<< HEAD
    Gltf,
=======
    Shapefile,
>>>>>>> 783c7934
}

impl SinkChoice {
    fn create(&self) -> Box<dyn DataSinkProvider> {
        match self {
            SinkChoice::Noop => Box::new(NoopSinkProvider {}),
            SinkChoice::Serde => Box::new(SerdeSinkProvider {}),
            SinkChoice::Geojson => Box::new(GeoJsonSinkProvider {}),
            SinkChoice::GeojsonTransformExp => Box::new(GeoJsonTransformExpSinkProvider {}),
            SinkChoice::Gpkg => Box::new(GpkgSinkProvider {}),
            SinkChoice::Mvt => Box::new(MVTSinkProvider {}),
<<<<<<< HEAD
            SinkChoice::Gltf => Box::new(GltfSinkProvider {}),
=======
            SinkChoice::Shapefile => Box::new(ShapefileSinkProvider {}),
>>>>>>> 783c7934
        }
    }
}

fn main() {
    if env::var("RUST_LOG").is_err() {
        env::set_var("RUST_LOG", "info")
    }
    pretty_env_logger::init();

    let args = {
        let mut args = Args::parse();
        args.sinkopt.push(("@output".into(), args.output.clone()));
        args
    };

    let mut canceller = Arc::new(Mutex::new(Canceller::default()));
    {
        let canceller = canceller.clone();
        ctrlc::set_handler(move || {
            log::info!("request cancellation");
            canceller.lock().unwrap().cancel();
        })
        .expect("Error setting Ctrl-C handler");
    }

    let source = {
        let source_provider: Box<dyn DataSourceProvider> = Box::new(CityGmlSourceProvider {
            filenames: args.filenames,
        });
        let mut source_params = source_provider.parameters();
        if let Err(err) = source_params.update_values_with_str(&args.sourceopt) {
            log::error!("Error parsing source parameters: {:?}", err);
            return;
        };
        if let Err(err) = source_params.validate() {
            log::error!("Error validating source parameters: {:?}", err);
            return;
        }
        source_provider.create(&source_params)
    };

    let sink = {
        let sink_provider = args.sink.create();
        let mut sink_params = sink_provider.parameters();
        if let Err(err) = sink_params.update_values_with_str(&args.sinkopt) {
            log::error!("Error parsing sink options: {:?}", err);
            return;
        };
        if let Err(err) = sink_params.validate() {
            log::error!("Error validating source parameters: {:?}", err);
            return;
        }
        sink_provider.create(&sink_params)
    };

    run(source, sink, &mut canceller);
}

fn run(
    source: Box<dyn DataSource>,
    sink: Box<dyn DataSink>,
    canceller: &mut Arc<Mutex<Canceller>>,
) {
    let total_time = std::time::Instant::now();

    // Prepare the transformer for the pipeline and transform the schema
    let (transformer, schema) = {
        let requirements = sink.make_transform_requirements();
        let transform_builder = NusamaiTransformBuilder::new(requirements.into());
        let mut schema = nusamai_citygml::schema::Schema::default();
        TopLevelCityObject::collect_schema(&mut schema);
        transform_builder.transform_schema(&mut schema);
        let transformer = Box::new(MultiThreadTransformer::new(transform_builder));
        (transformer, schema)
    };

    // start the pipeline
    let (handle, watcher, inner_canceller) =
        nusamai::pipeline::run(source, transformer, sink, schema.into());
    *canceller.lock().unwrap() = inner_canceller;

    std::thread::scope(|scope| {
        // log watcher
        scope.spawn(move || {
            for msg in watcher {
                log::info!("Feedback message from the pipeline {:?}", msg);
            }
        });
    });

    // wait for the pipeline to finish
    handle.join();
    if canceller.lock().unwrap().is_cancelled() {
        log::info!("Pipeline cancelled");
    }

    log::info!("Total processing time: {:?}", total_time.elapsed());
}<|MERGE_RESOLUTION|>--- conflicted
+++ resolved
@@ -7,11 +7,8 @@
 use nusamai::sink::{
     geojson::GeoJsonSinkProvider, geojson_transform_exp::GeoJsonTransformExpSinkProvider,
     gpkg::GpkgSinkProvider, mvt::MVTSinkProvider, noop::NoopSinkProvider, serde::SerdeSinkProvider,
-<<<<<<< HEAD
     gltf::GltfSinkProvider,
-=======
     shapefile::ShapefileSinkProvider,
->>>>>>> 783c7934
 };
 use nusamai::sink::{DataSink, DataSinkProvider};
 use nusamai::source::citygml::CityGmlSourceProvider;
@@ -59,11 +56,8 @@
     Gpkg,
     Mvt,
     GeojsonTransformExp,
-<<<<<<< HEAD
     Gltf,
-=======
     Shapefile,
->>>>>>> 783c7934
 }
 
 impl SinkChoice {
@@ -75,11 +69,8 @@
             SinkChoice::GeojsonTransformExp => Box::new(GeoJsonTransformExpSinkProvider {}),
             SinkChoice::Gpkg => Box::new(GpkgSinkProvider {}),
             SinkChoice::Mvt => Box::new(MVTSinkProvider {}),
-<<<<<<< HEAD
             SinkChoice::Gltf => Box::new(GltfSinkProvider {}),
-=======
             SinkChoice::Shapefile => Box::new(ShapefileSinkProvider {}),
->>>>>>> 783c7934
         }
     }
 }
