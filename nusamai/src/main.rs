use std::env;
use std::io::Write;
use std::sync::{Arc, Mutex, OnceLock};

use clap::Parser;

use nusamai::pipeline::Canceller;

use nusamai::sink::{DataRequirements, DataSink, DataSinkProvider};
use nusamai::source::citygml::CityGmlSourceProvider;
use nusamai::source::{DataSource, DataSourceProvider};
use nusamai::transformer::MultiThreadTransformer;
use nusamai::transformer::{self, MappingRules};
use nusamai::transformer::{NusamaiTransformBuilder, TransformBuilder};
use nusamai::BUILTIN_SINKS;
use nusamai_citygml::CityGmlElement;
use nusamai_plateau::models::TopLevelCityObject;

#[derive(clap::Parser)]
#[command(author, version, about, long_about = None)]
struct Args {
    /// Specify path patterns to the input CityGML files
    #[arg()]
    file_patterns: Vec<String>,

    /// Select the output format
    #[arg(value_enum, long)]
    sink: SinkChoice,

    /// Specify the output path
    #[arg(long)]
    output: String,

    /// Specify the mapping rules JSON file
    #[arg(long)]
    rules: Option<String>,

    /// Output schema
    #[arg(long)]
    schema: Option<String>,

    /// Add an option for the output format (key=value)
    #[arg(short = 'o', value_parser = parse_key_val)]
    sinkopt: Vec<(String, String)>,

    /// Add an option for the input source (key=value)
    #[arg(short = 'i', value_parser = parse_key_val)]
    sourceopt: Vec<(String, String)>,
}

fn parse_key_val(s: &str) -> Result<(String, String), String> {
    let pos = s
        .find('=')
        .ok_or_else(|| format!("invalid KEY=value: no `=` found in `{s}`"))?;
    Ok((s[..pos].into(), s[pos + 1..].into()))
}

#[derive(Clone)]
struct SinkChoice(String);

static SINK_CHOICE_VARIANTS: OnceLock<Vec<SinkChoice>> = OnceLock::new();

impl clap::ValueEnum for SinkChoice {
    fn value_variants<'a>() -> &'a [Self] {
        SINK_CHOICE_VARIANTS.get_or_init(|| {
            BUILTIN_SINKS
                .iter()
                .map(|provider| Self(provider.info().id_name))
                .collect()
        });
        SINK_CHOICE_VARIANTS.get().unwrap()
    }

    fn to_possible_value(&self) -> Option<clap::builder::PossibleValue> {
        BUILTIN_SINKS
            .iter()
            .find(|provider| provider.info().id_name == self.0)
            .map(|provider| {
                let info = provider.info();
                clap::builder::PossibleValue::new(info.id_name).help(info.name)
            })
    }
}

impl SinkChoice {
    fn create_sink(&self) -> &dyn DataSinkProvider {
        for &provider in nusamai::BUILTIN_SINKS {
            if self.0 == provider.info().id_name {
                return provider;
            }
        }
        panic!("Unknown sink choice: {:?}", self.0);
    }
}

fn main() {
    if env::var("RUST_LOG").is_err() {
        env::set_var("RUST_LOG", "info")
    }
    pretty_env_logger::init();

    let args = {
        // output path
        let mut args = Args::parse();
        args.sinkopt.push(("@output".into(), args.output.clone()));
        args
    };

    let mut canceller = Arc::new(Mutex::new(Canceller::default()));
    {
        let canceller = canceller.clone();
        ctrlc::set_handler(move || {
            log::info!("request cancellation");
            canceller.lock().unwrap().cancel();
        })
        .expect("Error setting Ctrl-C handler");
    }

    let sink = {
        let sink_provider = args.sink.create_sink();
        let mut sink_params = sink_provider.parameters();
        if let Err(err) = sink_params.update_values_with_str(&args.sinkopt) {
            log::error!("Error parsing sink options: {:?}", err);
            return;
        };
        if let Err(err) = sink_params.validate() {
            log::error!("Error validating source parameters: {:?}", err);
            return;
        }
        sink_provider.create(&sink_params)
    };

    let requirements = sink.make_requirements();

    let mapping_rules = match &args.rules {
        Some(rules_path) => {
            let Ok(file_contents) = std::fs::read_to_string(rules_path) else {
                log::error!("Error reading rules file: {}", rules_path);
                return;
            };
            let Ok(mapping_rules) = serde_json::from_str::<MappingRules>(&file_contents) else {
                log::error!("Error parsing rules file");
                return;
            };
            Some(mapping_rules)
        }
        None => None,
    };

    let source = {
        // glob input file patterns
        let mut filenames = vec![];
        for file_pattern in &args.file_patterns {
            let file_pattern = shellexpand::tilde(file_pattern);
            for entry in glob::glob(&file_pattern).unwrap() {
                filenames.push(entry.unwrap());
            }
        }

        let source_provider: Box<dyn DataSourceProvider> =
            Box::new(CityGmlSourceProvider { filenames });
        let mut source_params = source_provider.parameters();
        if let Err(err) = source_params.update_values_with_str(&args.sourceopt) {
            log::error!("Error parsing source parameters: {:?}", err);
            return;
        };
        if let Err(err) = source_params.validate() {
            log::error!("Error validating source parameters: {:?}", err);
            return;
        }

        // create source
        let mut source = source_provider.create(&source_params);
<<<<<<< HEAD
        source.enable_appearance(requirements.resolve_appearance);
=======
        source.set_appearance_resolution(requirements.use_apperance);
>>>>>>> 59c2a911
        source
    };

    run(
        &args,
        source,
        requirements,
        mapping_rules,
        sink,
        &mut canceller,
    );
}

fn run(
    args: &Args,
    source: Box<dyn DataSource>,
    requirements: DataRequirements,
    mapping_rules: Option<MappingRules>,
    sink: Box<dyn DataSink>,
    canceller: &mut Arc<Mutex<Canceller>>,
) {
    let total_time = std::time::Instant::now();

    // Prepare the transformer for the pipeline and transform the schema
    let (transformer, schema) = {
        let request = {
            let mut request = transformer::Request::from(requirements);
            request.set_mapping_rules(mapping_rules);
            request
        };
        let transform_builder = NusamaiTransformBuilder::new(request);
        let mut schema = nusamai_citygml::schema::Schema::default();
        TopLevelCityObject::collect_schema(&mut schema);
        transform_builder.transform_schema(&mut schema);

        if let Some(schema_path) = &args.schema {
            // TODO: error handling
            let mut file = std::fs::File::create(schema_path).unwrap();
            file.write_all(serde_json::to_string_pretty(&schema).unwrap().as_bytes())
                .unwrap();
        }

        let transformer = Box::new(MultiThreadTransformer::new(transform_builder));
        (transformer, schema)
    };

    // start the pipeline
    let (handle, watcher, inner_canceller) =
        nusamai::pipeline::run(source, transformer, sink, schema.into());
    *canceller.lock().unwrap() = inner_canceller;

    std::thread::scope(|scope| {
        // log watcher
        scope.spawn(move || {
            for msg in watcher {
                log::info!("Feedback message from the pipeline {:?}", msg);
            }
        });
    });

    // wait for the pipeline to finish
    handle.join();
    if canceller.lock().unwrap().is_canceled() {
        log::info!("Pipeline canceled");
    }

    log::info!("Total processing time: {:?}", total_time.elapsed());
}

#[cfg(test)]
mod tests {
    #[test]
    fn test_run_cmd() {
        use assert_cmd::Command;

        let mut cmd = Command::cargo_bin("nusamai").unwrap();
        let assert = cmd
            .arg("../../nusamai-plateau/tests/data/sendai-shi/udx/urf/574026_urf_6668_huchi_op.gml")
            .arg("--sink")
            .arg("noop")
            .arg("--output")
            .arg("dummy")
            .arg("--rules")
            .arg("./tests/rules.json")
            .arg("--schema")
            .arg("schema.json")
            .assert();
        assert.success();
    }
}<|MERGE_RESOLUTION|>--- conflicted
+++ resolved
@@ -171,11 +171,7 @@
 
         // create source
         let mut source = source_provider.create(&source_params);
-<<<<<<< HEAD
-        source.enable_appearance(requirements.resolve_appearance);
-=======
-        source.set_appearance_resolution(requirements.use_apperance);
->>>>>>> 59c2a911
+        source.set_appearance_parsing(requirements.resolve_appearance);
         source
     };
 
