--- conflicted
+++ resolved
@@ -17,9 +17,6 @@
     &sink::shapefile::ShapefileSinkProvider {},
     &sink::noop::NoopSinkProvider {},
     &sink::minecraft::MinecraftSinkProvider {},
-<<<<<<< HEAD
+    &sink::obj::ObjSinkProvider {},
     &sink::cesiumtiles_poc::CesiumTilesPocSinkProvider {},
-=======
-    &sink::obj::ObjSinkProvider {},
->>>>>>> 2b9e53c9
 ];