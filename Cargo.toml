--- conflicted
+++ resolved
@@ -13,11 +13,7 @@
 
 [profile.release-lto]
 inherits = "release"
-<<<<<<< HEAD
-lto = true
-=======
 lto = "thin"
->>>>>>> 02384068
 panic = "abort"
 
 [profile.dev.package.zune-image]
