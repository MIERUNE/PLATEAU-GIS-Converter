--- conflicted
+++ resolved
@@ -2,11 +2,8 @@
 
 members = [
     "nusamai-geometry",
-<<<<<<< HEAD
     "nusamai-gltf",
-=======
     "nusamai-geojson",
->>>>>>> 49217ec1
     "app/src-tauri"
 ]
 resolver = "2"