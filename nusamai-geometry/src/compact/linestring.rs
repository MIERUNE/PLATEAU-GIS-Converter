--- conflicted
+++ resolved
@@ -115,28 +115,16 @@
 impl<'a, T: CoordNum> LineString<'a, 2, T> {
     /// Returns true if the ring is counter-clockwise.
     pub fn is_ccw(&self) -> bool {
-<<<<<<< HEAD
-        self.ring_signed_area() > 0.0
-=======
         self.signed_ring_area() > 0.0
->>>>>>> 73f0e543
     }
 
     /// Calculates the area of this LineString as a ring.
     pub fn ring_area(&self) -> f64 {
-<<<<<<< HEAD
-        self.ring_signed_area().abs()
-    }
-
-    /// Calculates the signed area of this LineString as a ring.
-    fn ring_signed_area(&self) -> f64 {
-=======
         self.signed_ring_area().abs()
     }
 
     /// Calculates the signed area of this LineString as a ring.
     fn signed_ring_area(&self) -> f64 {
->>>>>>> 73f0e543
         if self.is_empty() {
             return 0.0;
         }
