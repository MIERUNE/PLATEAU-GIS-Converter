//! CityGMLファイル (.gml) からポリゴンを読み込んで .ply 形式で出力するデモ   
//!
//! 使用例:
//!
//! ```bash
//! cargo run --example citygml_polygons --release -- ~/path/to/PLATEAU/22203_numazu-shi_2021_citygml_4_op/udx/*/52385628_*_6697_op.gml
//! ````
//!
//! このXMLのパース方法は本格的なパーザで使うことを意図していません。

use byteorder::{ByteOrder, LittleEndian, WriteBytesExt};
use clap::Parser;
use indexmap::IndexSet;
use nusamai_geometry::MultiPolygon3;
use quick_xml::{
    events::Event,
    name::{Namespace, ResolveResult::Bound},
    reader::NsReader,
};

use std::fs;
use std::io::Write;
use thiserror::Error;

const GML_NS: Namespace = Namespace(b"http://www.opengis.net/gml");
const BUILDING_NS: Namespace = Namespace(b"http://www.opengis.net/citygml/building/2.0");
const CITYFURNITURE_NS: Namespace = Namespace(b"http://www.opengis.net/citygml/cityfurniture/2.0");
const TRANSPORTATION_NS: Namespace =
    Namespace(b"http://www.opengis.net/citygml/transportation/2.0");
const BRIDGE_NS: Namespace = Namespace(b"http://www.opengis.net/citygml/bridge/2.0");
const VEGETATION_NS: Namespace = Namespace(b"http://www.opengis.net/citygml/vegetation/2.0");

#[derive(Error, Debug)]
pub enum ParseError {
    #[error("XML error: {0}")]
    XmlError(quick_xml::Error),
}

fn parse_polygon(
    reader: &mut NsReader<&[u8]>,
    mpoly: &mut MultiPolygon3,
    buf: &mut Vec<f64>,
) -> Result<(), ParseError> {
    let mut is_interior = false;
    let mut in_poslist = false;
    loop {
        match reader.read_resolved_event() {
            Ok((Bound(GML_NS), Event::Start(e))) => match e.local_name().as_ref() {
                b"posList" => in_poslist = true,
                b"exterior" => is_interior = false,
                b"interior" => is_interior = true,
                _ => (),
            },
            Ok((Bound(GML_NS), Event::End(e))) => match e.local_name().as_ref() {
                b"Polygon" => return Ok(()),
                b"posList" => in_poslist = false,
                _ => (),
            },
            Ok((_, Event::Text(e))) => {
                if !in_poslist {
                    continue;
                }
                let text = e.unescape().unwrap();
                buf.clear();
                buf.extend(
                    text.split_ascii_whitespace()
                        .map(|v| v.parse::<f64>().unwrap()),
                );
                if is_interior {
                    mpoly.add_interior(buf.chunks_exact(3).map(|c| [c[0], c[1], c[2]]));
                } else {
                    mpoly.add_exterior(buf.chunks_exact(3).map(|c| [c[0], c[1], c[2]]));
                }
            }
            Ok(_) => (),
            Err(e) => return Err(ParseError::XmlError(e)),
        }
    }
}

fn parse_lod_geometry(
    reader: &mut NsReader<&[u8]>,
    mpoly: &mut MultiPolygon3,
    buf: &mut Vec<f64>,
) -> Result<(), ParseError> {
    let mut depth = 0;
    loop {
        match reader.read_resolved_event() {
            Ok((Bound(GML_NS), Event::Start(e))) => match e.local_name().as_ref() {
                b"Polygon" => parse_polygon(reader, mpoly, buf)?,
                _ => depth += 1,
            },
            Ok((_, Event::Start(_))) => depth += 1,
            Ok((_, Event::End(_))) => match depth {
                0 => return Ok(()),
                _ => depth -= 1,
            },
            Ok(_) => (),
            Err(e) => return Err(ParseError::XmlError(e)),
        }
    }
}

fn parse_cityobj(
    reader: &mut NsReader<&[u8]>,
    buf: &mut Vec<f64>,
) -> Result<MultiPolygon3<'static>, ParseError> {
    let mut mpoly = MultiPolygon3::new();
    let mut depth = 0;
    let mut max_lod = 0;
    loop {
        let ev = reader.read_resolved_event();
        match ev {
            Ok((
                Bound(
                    BUILDING_NS | CITYFURNITURE_NS | TRANSPORTATION_NS | VEGETATION_NS | BRIDGE_NS,
                ),
                Event::Start(e),
            )) => match e.local_name().as_ref() {
                b"lod4Geometry" | b"lod4MultiSurface" => {
                    if max_lod < 4 {
                        max_lod = 4;
                        mpoly.clear();
                    }
                    if max_lod == 4 {
                        parse_lod_geometry(reader, &mut mpoly, buf)?;
                    } else {
                        depth += 1;
                    }
                }
                b"lod3Geometry" | b"lod3MultiSurface" => {
                    if max_lod < 3 {
                        max_lod = 3;
                        mpoly.clear();
                    }
                    if max_lod == 3 {
                        parse_lod_geometry(reader, &mut mpoly, buf)?;
                    } else {
                        depth += 1;
                    }
                }
                b"lod2Geometry" | b"lod2MultiSurface" => {
                    if max_lod < 2 {
                        max_lod = 2;
                        mpoly.clear();
                    }
                    if max_lod == 2 {
                        parse_lod_geometry(reader, &mut mpoly, buf)?;
                    } else {
                        depth += 1;
                    }
                }
                b"lod1Solid" | b"lod1MultiSurface" => {
                    if max_lod < 1 {
                        max_lod = 1;
                        mpoly.clear();
                    }
                    if max_lod == 1 {
                        parse_lod_geometry(reader, &mut mpoly, buf)?;
                    } else {
                        depth += 1;
                    }
                }
                _ => depth += 1,
            },
            Ok((_, Event::Start(_))) => depth += 1,
            Ok((_, Event::End(_))) => match depth {
                0 => return Ok(mpoly),
                _ => depth -= 1,
            },
            Ok(_) => (),
            Err(e) => return Err(ParseError::XmlError(e)),
        }
    }
}

fn parse_body(reader: &mut NsReader<&[u8]>) -> Result<Vec<MultiPolygon3<'static>>, ParseError> {
    let mut mpolys: Vec<MultiPolygon3> = Vec::new();
    let mut buf: Vec<f64> = Vec::new();
    loop {
        match reader.read_resolved_event() {
            Ok((_, Event::Eof)) => return Ok(mpolys),
            Ok((
                Bound(
                    BUILDING_NS | CITYFURNITURE_NS | TRANSPORTATION_NS | VEGETATION_NS | BRIDGE_NS,
                ),
                Event::Start(e),
            )) => match e.local_name().as_ref() {
                b"Building"
                | b"CityFurniture"
                | b"Road"
                | b"Bridge"
                | b"SolitaryVegetationObject"
                | b"PlantCover" => mpolys.push(parse_cityobj(reader, &mut buf)?),
                _ => (),
            },
            Ok(_) => (),
            Err(e) => return Err(ParseError::XmlError(e)),
        }
    }
}

const PLY_HEADER_TEMPLATE: &str = r##"ply
format binary_little_endian 1.0
element vertex {n_verts}
property float x
property float y
property float z
element face {n_faces}
property list uchar uint vertex_indices
end_header
"##;

// comment crs: GEOGCRS["JGD2011",DATUM["Japanese Geodetic Datum 2011",ELLIPSOID["GRS 1980",6378137,298.257222101,LENGTHUNIT["metre",1]]],PRIMEM["Greenwich",0,ANGLEUNIT["degree",0.0174532925199433]],CS[ellipsoidal,2],AXIS["geodetic latitude (Lat)",north,ORDER[1],ANGLEUNIT["degree",0.0174532925199433]],AXIS["geodetic longitude (Lon)",east,ORDER[2],ANGLEUNIT["degree",0.0174532925199433]],USAGE[SCOPE["Horizontal component of 3D system."],AREA["Japan - onshore and offshore."],BBOX[17.09,122.38,46.05,157.65]],ID["EPSG",6668]]

fn write_features(mpolys: &[MultiPolygon3], mu_lng: f64, mu_lat: f64) {
    use earcut_rs::{utils3d::project3d_to_2d, Earcut};
<<<<<<< HEAD

=======
>>>>>>> f3e2bb00
    let mut earcutter = Earcut::new();
    let mut buf3d: Vec<f64> = Vec::new();
    let mut buf2d: Vec<f64> = Vec::new();
    let mut triangles_out: Vec<u32> = Vec::new();

    let mut indices: Vec<u32> = Vec::new();
    let mut vertices: IndexSet<[u32; 3]> = IndexSet::new();

    for mpoly in mpolys {
        for poly in mpoly {
            let num_outer = match poly.hole_indices().first() {
                Some(&v) => v as usize,
                None => poly.coords().len() / 3,
            };

            buf3d.clear();
            buf3d.extend(poly.coords().chunks_exact(3).flat_map(|v| {
                let (lat, lng) = (v[0], v[1]);
                [
                    (lng - mu_lng) * (10000000. * lat.to_radians().cos() / 90.),
                    (lat - mu_lat) * (10000000. / 90.),
                    v[2],
                ]
            }));

            if project3d_to_2d(&buf3d, num_outer, 3, &mut buf2d) {
                // earcut
                earcutter.earcut(&buf2d, poly.hole_indices(), 2, &mut triangles_out);
                // indices and vertices
                indices.extend(triangles_out.iter().map(|idx| {
                    let vbits = [
                        (buf3d[*idx as usize * 3] as f32).to_bits(),
                        (buf3d[*idx as usize * 3 + 1] as f32).to_bits(),
                        (buf3d[*idx as usize * 3 + 2] as f32).to_bits(),
                    ];
                    let (index, _) = vertices.insert_full(vbits);
                    index as u32
                }));
            } else {
                println!("WARN: polygon does not have normal");
            }
        }
    }

    println!("{:?} {:?}", vertices.len(), indices.len());
    let file = std::fs::File::create("out.ply").unwrap();
    let mut writer = std::io::BufWriter::new(file);

    writer
        .write_all(
            PLY_HEADER_TEMPLATE
                .replace("{n_verts}", &vertices.len().to_string())
                .replace("{n_faces}", &(indices.len() / 3).to_string())
                .as_ref(),
        )
        .unwrap();

    let mut buf = [0; 12];
    vertices.iter().for_each(|v| {
        LittleEndian::write_u32_into(v, &mut buf);
        writer.write_all(&buf).unwrap();
    });
    indices.chunks_exact(3).for_each(|v| {
        writer.write_u8(3).unwrap();
        LittleEndian::write_u32_into(v, &mut buf);
        writer.write_all(&buf).unwrap();
    });

    writer.flush().unwrap();
}

#[derive(Parser)]
struct Args {
    #[clap(required = true)]
    filenames: Vec<String>,
}

fn main() {
    let args = Args::parse();

    let mut all_mpolys = Vec::new();

    for filename in args.filenames {
        let xml = fs::read_to_string(filename).unwrap();
        let mut reader = NsReader::from_str(&xml);
        reader.trim_text(true);
        match parse_body(&mut reader) {
            Ok(mpolys) => {
                println!(
                    "features={features} polygons={polygons}",
                    features = mpolys.len(),
                    polygons = mpolys.iter().flatten().count()
                );
                all_mpolys.extend(mpolys);
            }
            Err(e) => match e {
                ParseError::XmlError(e) => {
                    println!("Error at position {}: {:?}", reader.buffer_position(), e)
                }
            },
        };
    }

    // NOTE: この時点で MultiPolygon にジオメトリデータが詰め込まれている状態
    //
    // ここから先は ply 形式での出力を行う。

    // caluculate the center of lat/lng
    let (mu_lat, mu_lng) = {
        let (mut mu_lat, mut mu_lng) = (0.0, 0.0);
        let mut num_features = 0;
        for mpoly in &all_mpolys {
            let (mut feat_mu_lng, mut feat_mu_lat) = (0.0, 0.0);
            let mut num_verts = 0;
            for poly in mpoly {
                for v in poly.coords().chunks_exact(3) {
                    num_verts += 1;
                    feat_mu_lng += v[0];
                    feat_mu_lat += v[1];
                }
            }
            if num_verts > 0 {
                num_features += 1;
                mu_lat += feat_mu_lng / num_verts as f64;
                mu_lng += feat_mu_lat / num_verts as f64;
            }
        }
        (mu_lat / num_features as f64, mu_lng / num_features as f64)
    };
    println!("{} {}", mu_lat, mu_lng);

    // Write to PLY
    write_features(&all_mpolys, mu_lng, mu_lat);
}<|MERGE_RESOLUTION|>--- conflicted
+++ resolved
@@ -215,10 +215,6 @@
 
 fn write_features(mpolys: &[MultiPolygon3], mu_lng: f64, mu_lat: f64) {
     use earcut_rs::{utils3d::project3d_to_2d, Earcut};
-<<<<<<< HEAD
-
-=======
->>>>>>> f3e2bb00
     let mut earcutter = Earcut::new();
     let mut buf3d: Vec<f64> = Vec::new();
     let mut buf2d: Vec<f64> = Vec::new();
