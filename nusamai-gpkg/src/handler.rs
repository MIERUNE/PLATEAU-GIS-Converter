--- conflicted
+++ resolved
@@ -189,18 +189,11 @@
         // Create the table
         let mut query_string = format!("CREATE TABLE \"{}\" (", table_info.name);
         if table_info.has_geometry {
-<<<<<<< HEAD
             query_string.push_str("fid INTEGER PRIMARY KEY AUTOINCREMENT NOT NULL");
-            query_string.push_str(", id STRING NOT NULL");
+            query_string.push_str(", id TEXT NOT NULL");
             query_string.push_str(", geometry BLOB NOT NULL");
         } else {
-            query_string.push_str("fid INTEGER PRIMARY KEY AUTOINCREMENT NOT NULL");
-=======
-            query_string.push_str("id STRING NOT NULL PRIMARY KEY");
-            query_string.push_str(", geometry BLOB NOT NULL");
-        } else {
-            query_string.push_str("id INTEGER NOT NULL PRIMARY KEY");
->>>>>>> 3defce58
+            query_string.push_str("id INTEGER PRIMARY KEY AUTOINCREMENT NOT NULL");
         }
         table_info.columns.iter().for_each(|column| {
             query_string.push_str(&format!(", \"{}\" {}", column.name, column.data_type));
@@ -410,11 +403,8 @@
         assert_eq!(
             columns,
             vec![
-<<<<<<< HEAD
                 ("fid".into(), "INTEGER".into(), 1),
-=======
->>>>>>> 3defce58
-                ("id".into(), "STRING".into(), 1),
+                ("id".into(), "TEXT".into(), 1),
                 ("geometry".into(), "BLOB".into(), 1),
                 ("attr1".into(), "TEXT".into(), 0),
                 ("attr2".into(), "INTEGER".into(), 0),
